--- conflicted
+++ resolved
@@ -2,11 +2,7 @@
 # Licensed under the MIT license.
 
 from typing import NewType
-<<<<<<< HEAD
-from ._ark_core import _Model
-=======
 from .core import CoreModel
->>>>>>> 8b460393
 
 
 __all__ = ["Model"]
