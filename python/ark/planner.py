--- conflicted
+++ resolved
@@ -5,11 +5,7 @@
 import json
 from typing import Callable, Dict, List, Any
 
-<<<<<<< HEAD
-from ._ark_core import _Planner, _PlannerContext
-=======
 from .core import CorePlanner, CorePlannerContext
->>>>>>> 8b460393
 from .model import Model
 
 
