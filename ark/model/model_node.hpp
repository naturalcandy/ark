// Copyright (c) Microsoft Corporation.
// Licensed under the MIT license.

#ifndef ARK_MODEL_NODE_HPP_
#define ARK_MODEL_NODE_HPP_

#include <memory>
#include <vector>

#include "ark/model_ref.hpp"
#include "model_json.hpp"
#include "unique_list.hpp"

namespace ark {

/// A node of @ref Model.
class ModelNode {
   public:
    ModelNode() = default;

    /// @ref Op that this @ref ModelNode represents.
    ModelOpRef op;

    /// The list of @ref ModelNode that depends on this @ref ModelNode.
    UniqueList<ModelNodeRef> consumers;

    /// The list of @ref ModelNode that this @ref ModelNode depends on.
    UniqueList<ModelNodeRef> producers;

    /// Graph context of this node.
<<<<<<< HEAD
    std::map<std::string, std::string> context;
=======
    std::map<std::string, Json> context;
>>>>>>> 3dda44a8
};

}  // namespace ark

#endif  // ARK_MODEL_NODE_HPP_<|MERGE_RESOLUTION|>--- conflicted
+++ resolved
@@ -28,11 +28,7 @@
     UniqueList<ModelNodeRef> producers;
 
     /// Graph context of this node.
-<<<<<<< HEAD
-    std::map<std::string, std::string> context;
-=======
     std::map<std::string, Json> context;
->>>>>>> 3dda44a8
 };
 
 }  // namespace ark
