--- conflicted
+++ resolved
@@ -11,23 +11,6 @@
 
 void register_tensor(py::module& m) {
     py::class_<ark::Tensor>(m, "_Tensor")
-<<<<<<< HEAD
-        // .def(py::init([](py::capsule capsule) {
-        //     DLManagedTensor* dl_tensor = (DLManagedTensor*)capsule;
-        //     if (!dl_tensor) {
-        //         ERR(ark::InvalidUsageError,
-        //             "Capsule does not contain a DLManagedTensor");
-        //     }
-        //     DLTensorMetadata metadata = extractDLTensorMetadata(dl_tensor);
-        //     int32_t device_id = metadata.device_id;
-        //     void* data_ptr = metadata.data_ptr;
-        //     auto shape = metadata.shape;
-
-        //     return ark::Tensor(data_ptr, device_id, shape,
-        //     from_dl_dtype(metadata.dtype));
-        // }))
-=======
->>>>>>> 7882e7eb
         .def("id", &ark::Tensor::id)
         .def("shape", &ark::Tensor::shape)
         .def("strides", &ark::Tensor::strides)
