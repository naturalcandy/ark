--- conflicted
+++ resolved
@@ -13,16 +13,11 @@
     - name: Check out Git repository
       uses: actions/checkout@v4
 
-<<<<<<< HEAD
-    - name: Run git-clang-format
-      run: git-clang-format --style=file --diff
-=======
     - name: Install ClangFormat
       run: sudo apt-get install -y clang-format
 
     - name: Run git-clang-format
       run: git clang-format --style=file --diff
->>>>>>> 94109e92
 
     - name: Set up Python
       uses: actions/setup-python@v4
