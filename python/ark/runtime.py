# Copyright (c) Microsoft Corporation.
# Licensed under the MIT license.

import logging
from enum import Enum
from typing import Dict, List

from ._ark_core import _Executor
from .model import Model
from .planner import DefaultPlanner, Plan


class _RuntimeState:
    """
    The _RuntimeState class is used to store the state of the model.
    """

    runtime: Dict[int, "Runtime"] = {}

    @staticmethod
    def reset_all():
        """
        Resets all runtimes.
        """
        runtime_ids = list(_RuntimeState.runtime.keys())
        for runtime_id in runtime_ids:
            _RuntimeState.runtime[runtime_id].reset()

    @staticmethod
    def delete_all():
        """
        Deletes all runtimes.
        """
        runtime_ids = list(_RuntimeState.runtime.keys())
        for runtime_id in runtime_ids:
            _RuntimeState.runtime[runtime_id].reset(delete=True)

    @staticmethod
    def print_runtime_states():
        """
        Print runtimes and their corresponding states.
        """
        print(f"{'Runtime ID':<12} | {'Status':<20}")
        print(f"{'-'*12} | {'-'*20}")
        for runtime_id, runtime in _RuntimeState.runtime.items():
            runtime_id = "-1(Default)" if runtime_id == -1 else runtime_id
            print(f"{runtime_id:<12} | {runtime.state:<20}")


class Executor(_Executor):
    def __init__(self, plan: Plan, device_id: int, name: str):
        super().__init__(plan.rank, plan.world_size, device_id, name, str(plan))


class Runtime:
    """
    Convenience class for running a model.
    """

    class State(Enum):
        """
        Runtime states.
        """

        Init = 0
        LaunchedNotRunning = 1
        Running = 2

    def __init__(self, runtime_id: int = -1):
        self.runtime_id = runtime_id
        self.executor: Executor = None
        self.state: Runtime.State = Runtime.State.Init
        _RuntimeState.runtime[runtime_id] = self

    def get_state(self) -> "Runtime.State":
        """
        Get the runtime state.
        """
        return self.state

    @staticmethod
    def exists(runtime_id: int) -> bool:
        """
        Check if a runtime exists with the given ID.
        """
        return runtime_id in _RuntimeState.runtime

    @staticmethod
    def get_all_ids() -> List[int]:
        """
        Get a list of all existing runtime IDs.
        """
        return list(_RuntimeState.runtime.keys())

    @staticmethod
    def get_runtime(runtime_id=-1) -> "Runtime":
        """
        Get the runtime by ID. If runtime_id is not provided, use a default ID of -1.
        If the runtime does not exist, create a new runtime with the given ID.
        """
        if runtime_id not in _RuntimeState.runtime:
            _RuntimeState.runtime[runtime_id] = Runtime(runtime_id)
        return _RuntimeState.runtime[runtime_id]

    @staticmethod
    def see_runtime_statuses() -> "Dict[int, Runtime]":
        """
        Returns the runtime dictionary containing all of the runtimes.
        """
        return _RuntimeState.runtime

    def __enter__(self):
        return self

    def __exit__(self, exc_type, exc_val, exc_tb):
        self.reset()

    def launched(self) -> bool:
        """
        Check if the runtime is launched.
        """
        return (
            self.state == Runtime.State.LaunchedNotRunning
            or self.state == Runtime.State.Running
        )

    def running(self) -> bool:
        """
        Check if the runtime is running.
        """
        return self.state == Runtime.State.Running

    def launch(
        self,
<<<<<<< HEAD
        plan: Plan = None,
        device_id: int = 0,
=======
        rank: int = 0,
        world_size: int = 1,
        gpu_id: int = 0,
        plan: str = "",
        plan_path: str = "",
        stream: int = 0,
>>>>>>> f01afaa4
    ):
        """
        Create an executor and schedule the ARK model. The scheduler will generate
        the CUDA kernels. The GPU context and the connection between GPUs will be
        initialized. The executor will compile the cuda kernels and launch the ARK runtime.
        """
        if self.launched():
            logging.warn(
                f"Runtime {self.runtime_id} is already launched, skip launching"
            )
            return
        if not plan:
            plan = DefaultPlanner(device_id).plan()
        # If the RuntimeState is init, we need to create a new executor and
        # compile the kernels
        if self.state == Runtime.State.Init:
<<<<<<< HEAD
            if self.executor is not None:
                if not self.executor.destroyed():
                    logging.warn(
                        f"Runtime {self.runtime_id}, has already been launched. Destroying the old executor"
                    )
                    self.executor.destroy()
            self.executor = Executor(
=======
            if _RuntimeState.executor is not None:
                if not _RuntimeState.executor.destroyed():
                    logging.warn("Destroying an old executor")
                    _RuntimeState.executor.destroy()

            _RuntimeState.executor = Executor(
                gpu_id,
                stream,
                "ArkRuntime",
>>>>>>> f01afaa4
                plan,
                device_id,
                "ArkRuntime",
            )
            self.executor.compile()
        self.executor.launch()
        self.state = Runtime.State.LaunchedNotRunning

    def run(self, iter=1, non_blocking=False):
        """
        Run the ARK program for iter iterations and wait for the kernel to finish.
        """
        if self.state != Runtime.State.LaunchedNotRunning:
            logging.error(f"ARK runtime {self.runtime_id} is not launched")
            raise RuntimeError(f"ARK runtime {self.runtime_id} is not launched")
        self.state = Runtime.State.Running
        self.executor.run(iter)
        if not non_blocking:
            self.wait()

    def wait(self):
        """
        Wait for the kernel to finish.
        """
        if self.state != Runtime.State.Running:
            logging.warn(
                f"ARK runtime {self.runtime_id} is not running, skip waiting"
            )
            return
        self.executor.wait()
        self.state = Runtime.State.LaunchedNotRunning

    def stop(self) -> float:
        """
        Stop the model and return the elapsed time in milliseconds.
        Once this is called, we need to call `launch()` again to run the model again.
        """
        if not self.launched():
            logging.warn(
                f"ARK runtime {self.runtime_id} is never launched, skip stopping"
            )
            return
        elapsed = self.executor.stop()
        self.state = Runtime.State.LaunchedNotRunning
        return elapsed

    def reset(self, delete=False):
        """
        Reset the runtime. If delete is True, delete the runtime associated with the runtime_id.
        """
        if self.launched():
            self.stop()
        if self.executor is not None:
            if not self.executor.destroyed():
                self.executor.destroy()
            self.executor = None
        self.state = Runtime.State.Init
        if delete:
            del _RuntimeState.runtime[self.runtime_id]

    @staticmethod
    def reset_all_runtimes():
        """
        Reset all runtimes.
        """
        _RuntimeState.reset_all()

    @staticmethod
    def delete_all_runtimes():
        """
        Delete all runtimes.
        """
        _RuntimeState.delete_all()

    @staticmethod
    def print_runtime_states():
        """
        Print runtimes and their corresponding states.
        """
        _RuntimeState.print_runtime_states()<|MERGE_RESOLUTION|>--- conflicted
+++ resolved
@@ -48,8 +48,8 @@
 
 
 class Executor(_Executor):
-    def __init__(self, plan: Plan, device_id: int, name: str):
-        super().__init__(plan.rank, plan.world_size, device_id, name, str(plan))
+    def __init__(self, device_id: int, stream: int, name: str, plan: Plan):
+        super().__init__(device_id, stream, name, str(plan))
 
 
 class Runtime:
@@ -132,17 +132,9 @@
 
     def launch(
         self,
-<<<<<<< HEAD
         plan: Plan = None,
         device_id: int = 0,
-=======
-        rank: int = 0,
-        world_size: int = 1,
-        gpu_id: int = 0,
-        plan: str = "",
-        plan_path: str = "",
         stream: int = 0,
->>>>>>> f01afaa4
     ):
         """
         Create an executor and schedule the ARK model. The scheduler will generate
@@ -154,12 +146,11 @@
                 f"Runtime {self.runtime_id} is already launched, skip launching"
             )
             return
-        if not plan:
+        if plan is None:
             plan = DefaultPlanner(device_id).plan()
         # If the RuntimeState is init, we need to create a new executor and
         # compile the kernels
         if self.state == Runtime.State.Init:
-<<<<<<< HEAD
             if self.executor is not None:
                 if not self.executor.destroyed():
                     logging.warn(
@@ -167,20 +158,10 @@
                     )
                     self.executor.destroy()
             self.executor = Executor(
-=======
-            if _RuntimeState.executor is not None:
-                if not _RuntimeState.executor.destroyed():
-                    logging.warn("Destroying an old executor")
-                    _RuntimeState.executor.destroy()
-
-            _RuntimeState.executor = Executor(
-                gpu_id,
+                device_id,
                 stream,
                 "ArkRuntime",
->>>>>>> f01afaa4
                 plan,
-                device_id,
-                "ArkRuntime",
             )
             self.executor.compile()
         self.executor.launch()
