--- conflicted
+++ resolved
@@ -2,20 +2,14 @@
 # Licensed under the MIT license.
 
 import ark
-<<<<<<< HEAD
 import numpy as np
-=======
->>>>>>> 61f77435
 
 
 empty_plan = ark.Plan(None)
 
-<<<<<<< HEAD
-=======
 
 def test_runtime_relaunch():
     ark.init()
->>>>>>> 61f77435
     with ark.Runtime.get_runtime() as rt:
         assert rt.launched() == False
         rt.launch()
@@ -23,7 +17,6 @@
 
     with ark.Runtime.get_runtime() as rt:
         assert rt.launched() == False
-<<<<<<< HEAD
         rt.launch()
         assert rt.launched() == True
 
@@ -58,108 +51,4 @@
     np.testing.assert_allclose(
         final_output_host, output_tensor_host + new_tensor_host
     )
-    runtime.reset()
-
-test_add_plans()
-=======
-        rt.launch(plan=empty_plan)
-        assert rt.launched() == True
-
-
-def test_multiple_runtime_launch():
-    ark.init()
-    num_runtimes = 5
-    for i in range(num_runtimes):
-        rt = ark.Runtime.get_runtime(i)
-        assert rt.launched() == False
-        rt.launch(plan=empty_plan, device_id=i)
-        assert rt.launched() == True
-    for i in range(num_runtimes):
-        rt = ark.Runtime.get_runtime(i)
-        assert rt.launched() == True
-    ark.Runtime.delete_all_runtimes()
-
-
-def test_stop_runtime():
-    ark.init()
-    rt1 = ark.Runtime.get_runtime(1)
-    rt1.launch(plan=empty_plan, device_id=1)
-    rt2 = ark.Runtime.get_runtime(2)
-    rt2.launch(plan=empty_plan, device_id=2)
-    rt1.stop()
-    rt1.reset()
-    assert rt1.state == ark.Runtime.State.Init
-    assert rt2.state == ark.Runtime.State.LaunchedNotRunning
-    ark.Runtime.delete_all_runtimes()
-
-
-def test_reset_runtime():
-    ark.init()
-    rt1 = ark.Runtime.get_runtime(0)
-    rt1.launch(plan=empty_plan, device_id=1)
-    rt2 = ark.Runtime.get_runtime(1)
-    rt2.launch(plan=empty_plan, device_id=2)
-    rt1.reset()
-    assert rt1.launched() == False
-    assert rt2.launched() == True
-    rt1.launch(plan=empty_plan)
-    assert rt1.launched() == True
-    ark.Runtime.delete_all_runtimes()
-
-
-def test_multiple_runtimes_complex():
-    ark.init()
-    num_runtimes = 3
-    runtime_list = [ark.Runtime.get_runtime(i) for i in range(num_runtimes)]
-    default_runtime = ark.Runtime.get_runtime()
-    runtime_list.append(default_runtime)
-    for i, rt in enumerate(runtime_list):
-        rt.launch(plan=empty_plan, device_id=i)
-        assert rt.launched() == True
-    runtime_list[0].stop()
-    assert runtime_list[0].state == ark.Runtime.State.LaunchedNotRunning
-    for rt in runtime_list[1:]:
-        assert rt.launched() == True
-    runtime_list[1].reset()
-    assert runtime_list[1].state == ark.Runtime.State.Init
-    assert runtime_list[0].state == ark.Runtime.State.LaunchedNotRunning
-    assert runtime_list[2].state == ark.Runtime.State.LaunchedNotRunning
-    runtime_list[1].launch(plan=empty_plan, device_id=1)
-    for rt in runtime_list:
-        assert rt.launched() == True
-    ark.Runtime.delete_all_runtimes()
-
-
-def test_runtime_state_after_reset():
-    ark.init()
-    rt = ark.Runtime.get_runtime()
-    rt.launch(plan=empty_plan)
-    rt.reset()
-    assert rt.launched() == False
-    assert rt.running() == False
-    ark.Runtime.delete_all_runtimes()
-
-
-def test_see_runtime_statuses():
-    ark.init()
-    num_runtimes = 3
-    runtimes = [ark.Runtime.get_runtime(i) for i in range(num_runtimes)]
-    runtime_statuses = ark.Runtime.see_runtime_statuses()
-    assert len(runtime_statuses) == num_runtimes
-    for i in range(num_runtimes):
-        assert i in runtime_statuses
-    for i, rt in enumerate(runtimes):
-        assert runtime_statuses[i] == rt
-    ark.Runtime.delete_all_runtimes()
-
-
-def test_multiple_runtimes_init():
-    ark.init()
-    runtimes = [ark.Runtime.get_runtime(i) for i in range(3)]
-    for rt in runtimes:
-        assert rt.state == ark.Runtime.State.Init
-    ark.init()
-    runtimes = ark.Runtime.see_runtime_statuses()
-    assert len(runtimes) == 0
-    ark.Runtime.delete_all_runtimes()
->>>>>>> 61f77435
+    runtime.reset()