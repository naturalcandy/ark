# Copyright (c) Microsoft Corporation.
# Licensed under the MIT license.

import numpy as np
from typing import Callable, Iterable, List, Union, Type

from .core import CoreDims, CoreTensor, NullTensor
<<<<<<< HEAD
from .torch import torch, _no_torch
from .data_type import DataType, fp32
=======
from .data_type import DataType
>>>>>>> d8bbaebd
from .runtime import Runtime
from .model import Model

<<<<<<< HEAD
=======
__all__ = ["Dims", "Tensor", "Parameter", "NullTensor"]
>>>>>>> d8bbaebd

__all__ = ["Dims", "Tensor", "Parameter", "NullTensor"]

<<<<<<< HEAD

=======
>>>>>>> d8bbaebd
class Dims(CoreDims):
    pass


Initializer = Type[Callable[[], Union[torch.Tensor, np.ndarray]]]


class Tensor:
<<<<<<< HEAD
    def __init__(
        self,
        _tensor: CoreTensor,
        initializer: Initializer = None,
        requires_grad: bool = False,
    ):
        """
        Initializes a new instance of the Tensor class.
        Args:
            _tensor (core.CoreTensor): The underlying _Tensor object.
            initializer (Initializer): The initializer for the Tensor.
            requires_grad (bool): Whether the tensor requires gradient. Defaults to True.
=======
    def __init__(self, _tensor: CoreTensor):
        """
        Initializes a new instance of the Tensor class.
        Args:
            _tensor (core.CoreTensor): The underlying CoreTensor object.
>>>>>>> d8bbaebd
        """
        self._tensor = _tensor
        self.initializer: Initializer = initializer
        self.requires_grad = requires_grad

    def __hash__(self):
        return self._tensor.id()

    def __eq__(self, other):
        if not isinstance(other, Tensor):
            return False
        return self._tensor.id() == other._tensor.id()

    @classmethod
    def __torch_function__(cls, func, types, args=(), kwargs=None):
        if kwargs is None:
            kwargs = {}
        new_args = []
        for arg in args:
            if isinstance(arg, Tensor):
                new_args.append(Tensor.to_torch(arg))
            else:
                new_args.append(arg)
        new_kwargs = {}
        for key, value in kwargs.items():
            if isinstance(value, Tensor):
                new_kwargs[key] = Tensor.to_torch(value)
            else:
                new_kwargs[key] = value
        return func(*new_args, **new_kwargs)

    def shape(self) -> List[int]:
        """
        Returns the shape of the tensor.
        """
        return self._tensor.shape().vector()

    def strides(self) -> List[int]:
        """
        Returns the strides of the tensor.
        """
        return self._tensor.strides().vector()

    def nelems(self) -> int:
        """
        Returns the number of elements in the tensor.
        """
        return self._tensor.shape().nelems()

    def dtype(self) -> DataType:
        """
        Returns the type of the tensor.
        """
        return DataType.from_ctype(self._tensor.data_type())

    def data_ptr(self) -> int:
        """
        Returns the underlying data pointer.
        """
        rt = Runtime.get_runtime()
        if not rt.launched():
            raise RuntimeError(
                "`Tensor.data_ptr()` is usable only after you call `Runtime.launch()`."
            )
        return rt.executor.tensor_address(self._tensor)

    def is_external(self) -> bool:
        """
        Returns true if the tensor's data is not managed by ARK.
        """
        return self._tensor.is_external()

    def to_numpy(
        self, ndarray: np.ndarray = None, stream: int = 0
    ) -> np.ndarray:
        """
        Copy a tensor from device to host. If `ndarray` is None,
        a new numpy array will be created. If the tensor is not allocated,
        an empty numpy array without the data buffer will be returned.
        """
        np_type = self.dtype().to_numpy()
        if np_type is None:
            raise ValueError(
                f"Tensor data type {self.dtype().__name__} is not supported by numpy."
            )
        rt = Runtime.get_runtime()
        if not rt.launched():
            raise RuntimeError(
                "Tensor is not allocated yet. `Tensor.to_numpy()` is "
                "usable only after you call `Runtime.launch()`."
            )
        elif ndarray is None:
            ndarray = np.zeros(self.shape(), dtype=np_type)
        elif not ndarray.flags["C_CONTIGUOUS"]:
            raise ValueError("ndarray is not contiguous in memory")
        elif ndarray.shape != self.shape():
            raise ValueError("ndarray shape does not match the tensor")
        elif ndarray.dtype != np_type:
            raise ValueError("ndarray dtype does not match the tensor")
        elif ndarray.nbytes != self.nelems() * self.dtype().element_size():
            raise ValueError("ndarray size does not match the tensor")
        rt.executor.tensor_read(self._tensor, ndarray, stream)
        return ndarray

    def from_numpy(self, ndarray: np.ndarray, stream: int = 0) -> "Tensor":
        """
        Copies the tensor from a host numpy array to the device.
        """
        rt = Runtime.get_runtime()
        if not rt.launched():
            raise RuntimeError(
                "Tensor is not allocated yet. `Tensor.from_numpy()` is "
                "usable only after you call `Runtime.launch()`."
            )
        ndarray = ndarray.astype(self.dtype().to_numpy())
        if not ndarray.flags["C_CONTIGUOUS"]:
            ndarray = np.ascontiguousarray(ndarray)
        if ndarray.nbytes != self.nelems() * self.dtype().element_size():
            raise ValueError("ndarray size does not match the tensor")
        rt.executor.tensor_write(self._tensor, ndarray, stream)
        return self

    def to_dlpack(self):
        """
        Returns a DLPack tensor that shares the same memory with the device tensor.
        """
        rt = Runtime.get_runtime()
        if not rt.launched():
            raise RuntimeError(
                "Tensor is not allocated yet. `Tensor.to_dlpack()` is "
                "usable only after you call `Runtime.launch()`."
            )
        return rt.executor.tensor_to_dlpack(self._tensor)

    @staticmethod
    def from_dlpack(ext_tensor) -> "Tensor":
        """
        Copies the tensor from a DLPack tensor to the device.
        """
        # return Tensor(_Tensor(ext_tensor))
        raise NotImplementedError("from_dlpack is not implemented yet")

    def to_torch(self) -> torch.Tensor:
        """
        Returns a torch tensor that shares the same memory with the device tensor.
        """
        if _no_torch:
            raise ImportError("torch is not available")
        dl_capsule = self.to_dlpack()
        torch_view = torch.utils.dlpack.from_dlpack(dl_capsule)
        # Keep dl_capsule alive not to free the memory
        torch_view.__ark_buffer__ = dl_capsule
        return torch_view

    @staticmethod
    def from_torch(tensor: torch.Tensor) -> "Tensor":
        """
        Returns an ARK tensor that shares the same memory with the torch tensor.
        """
        if _no_torch:
            raise ImportError("torch is not available")
        elif not tensor.is_contiguous():
            raise ValueError("Torch tensor must be contiguous.")
        elif tensor.device.type == "cpu":
            raise ValueError("Torch tensor must be on a device.")
        # TODO: support strides and offsets
        ark_tensor = Tensor(
            _cpp_tensor(
                shape=list(tensor.shape),
                dtype=DataType.from_torch(tensor.dtype),
                data=tensor.data_ptr(),
            )
        )
        # Share ownership of the memory with the torch tensor
        ark_tensor.__torch_buffer__ = tensor
        return ark_tensor

    def copy(
        self, data: Union[np.ndarray, torch.Tensor], stream: int = 0
    ) -> "Tensor":
        """
        Copies data into this tensor. The data type may differ,
        but the size must match.
        """
        rt = Runtime.get_runtime()
        if not rt.launched():
            raise RuntimeError(
                "Tensor is not allocated yet. `Tensor.copy()` is "
                "usable only after you call `Runtime.launch()`."
            )
        tensor_bytes = self.nelems() * self.dtype().element_size()
        if isinstance(data, torch.Tensor):
            if not data.is_contiguous():
                data = data.contiguous()
            if data.numel() * data.element_size() != tensor_bytes:
                raise ValueError("data size does not match the tensor")
            rt.executor.tensor_write(
                self._tensor,
                data.data_ptr(),
                tensor_bytes,
                stream,
                data.device.type == "cuda",
            )
            data.requires_grad = self.requires_grad
            if isinstance(self, Parameter):
                self.torch_param = data
        elif isinstance(data, np.ndarray):
            if not data.flags["C_CONTIGUOUS"]:
                data = np.ascontiguousarray(data)
            if data.nbytes != tensor_bytes:
                raise ValueError("data size does not match the tensor")
            rt.executor.tensor_write(self._tensor, data, stream)
        else:
            raise ValueError("data must be a numpy array or a torch tensor")
        return self

    def initialize(self) -> "Tensor":
        """
        Initializes the tensor.
        """
        if self.initializer is not None:
            data = self.initializer()
            self.copy(data)
        return self


class Parameter(Tensor):
    """
    A tensor as a parameter.
    """

<<<<<<< HEAD
    def __init__(
        self,
        tensor: CoreTensor,
        from_torch: bool,
    ):
=======
    def __init__(self, _tensor: CoreTensor):
>>>>>>> d8bbaebd
        """
        Initializes a new instance of the Parameter class.
        Args:
            _tensor (_ark_core._Tensor): The underlying _Tensor object.
            from_torch: Indicates if the Parameter is tied to a torch.nn.Paramter
        """
        if not _no_torch and from_torch:
            _tensor = tensor._tensor
            self.torch_param = tensor
            self.staged_tensor = None
            Tensor.__init__(
                self,
                _tensor,
                requires_grad=tensor.requires_grad,
            )
        elif isinstance(tensor, _Tensor):
            _tensor = tensor
            self.torch_param = None
            self.staged_tensor = None
            Tensor.__init__(self, _tensor, requires_grad=False)
        else:
            raise TypeError(
                "tensor must be an ARK tensor or a torch.nn.Parameter"
            )

    def update_gradient(self, ark_tensor: Tensor):
        """
        Stages an ARK tensor to be used for updating the gradient of its associated parameter.
        """
        if _no_torch:
            raise ImportError("torch is not available")
        if self.torch_param is None:
            raise ValueError(
                "there is no PyTorch parameter associated with this ARK parameter"
            )
        if not self.torch_param.requires_grad:
            raise ValueError("parameter does not require gradient updates")
        if ark_tensor is None or not isinstance(ark_tensor, Tensor):
            raise ValueError("cannot use non-ARK tensor to update ARK gradient")
        self.staged_tensor = ark_tensor


def _is_list_or_tuple(obj):
    return isinstance(obj, list) or isinstance(obj, tuple)


def _cpp_tensor(
    shape: Iterable[int],
    dtype: DataType = fp32,
    strides: Iterable[int] = [],
    offsets: Iterable[int] = [],
    padded_shape: Iterable[int] = [],
    rank: int = -1,
    data: int = None,
    name: str = "",
) -> Tensor:
    if not _is_list_or_tuple(shape):
        raise ValueError("shape should be a list or tuple of integers")
    if not _is_list_or_tuple(strides):
        raise ValueError("strides should be a list or tuple of integers")
    if not _is_list_or_tuple(offsets):
        raise ValueError("offsets should be a list or tuple of integers")
    if not _is_list_or_tuple(padded_shape):
        raise ValueError("padded_shape should be a list or tuple of integers")
    # only support tensors with up to 4 dimensions
    if (
        len(shape) > 4
        or len(strides) > 4
        or len(offsets) > 4
        or len(padded_shape) > 4
    ):
        raise ValueError("Only support tensors with up to 4 dimensions")
    if data is not None:
        cpp_tensor = Model.get_model().placeholder(
            Dims(shape),
            dtype.ctype(),
            Dims(strides),
            Dims(offsets),
            Dims(padded_shape),
            rank,
            data,
            name,
        )
    else:
        cpp_tensor = Model.get_model().tensor(
            Dims(shape),
            dtype.ctype(),
            Dims(strides),
            Dims(offsets),
            Dims(padded_shape),
            rank,
            name,
        )
    return cpp_tensor<|MERGE_RESOLUTION|>--- conflicted
+++ resolved
@@ -5,26 +5,14 @@
 from typing import Callable, Iterable, List, Union, Type
 
 from .core import CoreDims, CoreTensor, NullTensor
-<<<<<<< HEAD
 from .torch import torch, _no_torch
 from .data_type import DataType, fp32
-=======
-from .data_type import DataType
->>>>>>> d8bbaebd
 from .runtime import Runtime
 from .model import Model
 
-<<<<<<< HEAD
-=======
 __all__ = ["Dims", "Tensor", "Parameter", "NullTensor"]
->>>>>>> d8bbaebd
-
-__all__ = ["Dims", "Tensor", "Parameter", "NullTensor"]
-
-<<<<<<< HEAD
-
-=======
->>>>>>> d8bbaebd
+
+
 class Dims(CoreDims):
     pass
 
@@ -33,7 +21,6 @@
 
 
 class Tensor:
-<<<<<<< HEAD
     def __init__(
         self,
         _tensor: CoreTensor,
@@ -46,13 +33,6 @@
             _tensor (core.CoreTensor): The underlying _Tensor object.
             initializer (Initializer): The initializer for the Tensor.
             requires_grad (bool): Whether the tensor requires gradient. Defaults to True.
-=======
-    def __init__(self, _tensor: CoreTensor):
-        """
-        Initializes a new instance of the Tensor class.
-        Args:
-            _tensor (core.CoreTensor): The underlying CoreTensor object.
->>>>>>> d8bbaebd
         """
         self._tensor = _tensor
         self.initializer: Initializer = initializer
@@ -284,15 +264,11 @@
     A tensor as a parameter.
     """
 
-<<<<<<< HEAD
     def __init__(
         self,
         tensor: CoreTensor,
         from_torch: bool,
     ):
-=======
-    def __init__(self, _tensor: CoreTensor):
->>>>>>> d8bbaebd
         """
         Initializes a new instance of the Parameter class.
         Args:
