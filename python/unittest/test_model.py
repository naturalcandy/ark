--- conflicted
+++ resolved
@@ -1,11 +1,7 @@
 # Copyright (c) Microsoft Corporation.
 # Licensed under the MIT license.
 
-<<<<<<< HEAD
-from unittest_common import ark, pytest_ark
-=======
 from common import ark, pytest_ark
->>>>>>> 8b460393
 import json
 
 
