--- conflicted
+++ resolved
@@ -175,19 +175,9 @@
                                const std::string &>(&ark::Model::sub),
              py::arg("input"), py::arg("other"), py::arg("output"),
              py::arg("name"))
-<<<<<<< HEAD
         .def("tensor", &ark::Model::tensor, py::arg("shape"),
              py::arg("data_type"), py::arg("strides"), py::arg("offsets"),
              py::arg("padded_shape"), py::arg("rank"), py::arg("name"))
-=======
-        .def("tensor",
-             py::overload_cast<const ark::Dims &, const ark::DataType &,
-                               const ark::Dims &, const ark::Dims &,
-                               const ark::Dims &, int, const std::string &>(
-                 &ark::Model::tensor),
-             py::arg("shape"), py::arg("data_type"), py::arg("strides"),
-             py::arg("offsets"), py::arg("padded_shape"), py::arg("rank"),
-             py::arg("name"))
         .def("placeholder",
              py::overload_cast<const ark::Dims &, const ark::DataType &,
                                const ark::Dims &, const ark::Dims &,
@@ -195,7 +185,7 @@
                                void *>(&ark::Model::placeholder),
              py::arg("shape"), py::arg("data_type"), py::arg("strides"),
              py::arg("offsets"), py::arg("padded_shape"), py::arg("rank"),
-             py::arg("name"), py::arg("external_data"))
+             py::arg("name"), py::arg("data"))
         .def(
             "placeholder",
             [](ark::Model &self, py::capsule input, int rank,
@@ -209,7 +199,6 @@
                                         name, metadata.data_ptr);
             },
             py::arg("external_tensor"), py::arg("rank"), py::arg("name"))
->>>>>>> 7882e7eb
         .def("transpose", &ark::Model::transpose, py::arg("input"),
              py::arg("permutation"), py::arg("output"), py::arg("name"))
         .def("all_reduce", &ark::Model::all_reduce, py::arg("input"),
