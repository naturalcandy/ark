// Copyright (c) Microsoft Corporation.
// Licensed under the MIT license.

#include "ark/executor.hpp"

#include <dlpack/dlpack.h>

#include <cmath>
#include <memory>
#include <mscclpp/core.hpp>
#include <mscclpp/proxy_channel.hpp>
#include <mscclpp/sm_channel.hpp>
#include <tuple>

#include "ark/data_type.hpp"
#include "ark/model.hpp"
#include "ark/planner.hpp"
#include "codegen.hpp"
#include "env.h"
#include "file_io.h"
#include "gpu/gpu.hpp"
#include "gpu/gpu_event.hpp"
#include "gpu/gpu_kernel.hpp"
#include "gpu/gpu_logging.hpp"
#include "gpu/gpu_manager.hpp"
#include "logging.hpp"
#include "model/model_buffer.hpp"
#include "model_buffer_manager.hpp"
#include "model/model_data_type.hpp"
#include "model/model_tensor.hpp"
#include "utils/utils_net.hpp"

#if defined(ARK_CUDA)
#include <cuda/atomic>
static int atomicLoadRelaxed(int *ptr) {
    return cuda::atomic_ref<int, cuda::thread_scope_system>{*ptr}.load(
        cuda::memory_order_relaxed);
}
static void atomicStoreRelaxed(int *ptr, int val) {
    cuda::atomic_ref<int, cuda::thread_scope_system>{*ptr}.store(
        val, cuda::memory_order_relaxed);
}
#elif defined(ARK_ROCM)
static int atomicLoadRelaxed(int *ptr) {
    return __atomic_load_n(ptr, __ATOMIC_RELAXED);
}
static void atomicStoreRelaxed(int *ptr, int val) {
    __atomic_store_n(ptr, val, __ATOMIC_RELAXED);
}
#endif  // defined(ARK_ROCM)

namespace ark {

///
static void tensor_to_data(const int8_t *tensor, int8_t *data,
                           const Dims &shape, const Dims &strides,
                           const Dims &offsets, size_t elem_bytes) {
    auto sh = shape;
    auto st = strides;
    auto of = offsets;
    sh[-1] *= elem_bytes;
    st[-1] *= elem_bytes;
    of[-1] *= elem_bytes;
    if (sh.dims4() == st.dims4()) {
        ::memcpy(data, tensor, sh.nelems());
        return;
    }
    if (sh.ndims() == 1) {
        ::memcpy(data, tensor + of[0], sh[0]);
        return;
    }
    for (DimType i = 0; i < sh[0]; ++i) {
        if (sh.ndims() == 2) {
            ::memcpy(data + i * sh[1], tensor + ((i + of[0]) * st[1] + of[1]),
                     sh[1]);
            continue;
        }
        for (DimType j = 0; j < sh[1]; ++j) {
            if (sh.ndims() == 3) {
                ::memcpy(data + ((i * sh[1] + j) * sh[2]),
                         tensor + (((i + of[0]) * st[1] + j + of[1]) * st[2] +
                                   of[2]),
                         sh[2]);
                continue;
            }
            for (DimType k = 0; k < sh[2]; ++k) {
                ::memcpy(data + (((i * sh[1] + j) * sh[2] + k) * sh[3]),
                         tensor + ((((i + of[0]) * st[1] + j + of[1]) * st[2] +
                                    k + of[2]) *
                                       st[3] +
                                   of[3]),
                         sh[3]);
            }
        }
    }
}

///
static void data_to_tensor(int8_t *tensor, const int8_t *data,
                           const Dims &shape, const Dims &strides,
                           const Dims &offsets, size_t elem_bytes) {
    auto sh = shape;
    auto st = strides;
    auto of = offsets;
    sh[-1] *= elem_bytes;
    st[-1] *= elem_bytes;
    of[-1] *= elem_bytes;
    if (sh.dims4() == st.dims4()) {
        ::memcpy(tensor, data, sh.nelems());
        return;
    }
    if (sh.ndims() == 1) {
        ::memcpy(tensor + of[0], data, sh[0]);
        return;
    }
    for (DimType i = 0; i < sh[0]; ++i) {
        if (sh.ndims() == 2) {
            ::memcpy(tensor + ((i + of[0]) * st[1] + of[1]), data + i * sh[1],
                     sh[1]);
            continue;
        }
        for (DimType j = 0; j < sh[1]; ++j) {
            if (sh.ndims() == 3) {
                ::memcpy(tensor + (((i + of[0]) * st[1] + j + of[1]) * st[2] +
                                   of[2]),
                         data + ((i * sh[1] + j) * sh[2]), sh[2]);
                continue;
            }
            for (DimType k = 0; k < sh[2]; ++k) {
                ::memcpy(tensor + ((((i + of[0]) * st[1] + j + of[1]) * st[2] +
                                    k + of[2]) *
                                       st[3] +
                                   of[3]),
                         data + (((i * sh[1] + j) * sh[2] + k) * sh[3]), sh[3]);
            }
        }
    }
}

static size_t tensor_stride_bytes(const Json &tensor) {
    Dims strides(tensor["Strides"].get<std::vector<DimType>>());
    size_t nelems = strides.nelems();
    return nelems * DataType::from_name(tensor["DataType"]).bytes();
}

class Executor::Impl {
   public:
    Impl(int device_id, Stream stream, const std::string &name, bool loop_mode);
    ~Impl();

    void init(const PlanJson& plan);

    int device_id() const { return device_id_; }

    Stream stream() const { return reinterpret_cast<Stream>(stream_raw_); }

    std::string plan() const { return plan_json_.dump_pretty(); }

    void compile();
    void launch();
    void run(int iter);
    void wait(int64_t max_spin_count);
    float stop(int64_t max_spin_count);
    void barrier();

<<<<<<< HEAD
    uintptr_t tensor_address(const Tensor tensor) const;

    void tensor_read(const Tensor tensor, void *data, size_t bytes,
                     Stream stream, bool is_d2d) const;
    void tensor_write(const Tensor tensor, const void *data, size_t bytes,
=======
    uintptr_t tensor_address(const Tensor &tensor) const;

    void tensor_read(const Tensor &tensor, void *data, size_t bytes,
                     Stream stream, bool is_d2d) const;
    void tensor_write(const Tensor &tensor, const void *data, size_t bytes,
>>>>>>> eb300e68
                      Stream stream, bool is_d2d) const;

   private:
    void init_communicator();
    std::map<size_t, size_t> init_buffers(const Json &plan_json);
    std::set<int> init_remote_ranks(const Json &plan_json) const;
    void init_channels(const std::set<int> &remote_ranks);

   protected:
    int device_id_;
    std::string name_;
    bool loop_mode_;

    gpuStream stream_raw_;

    int rank_;
    int world_size_;

    bool is_launched_ = false;
    bool is_recording_ = false;
    float elapsed_msec_ = -1;

    PlanJson plan_json_;
    std::map<size_t, size_t> buffer_id_to_offset_;
    size_t total_bytes_;
    std::shared_ptr<CodeGenerator> codegen_;
    std::shared_ptr<GpuEvent> timer_begin_;
    std::shared_ptr<GpuEvent> timer_end_;
    std::shared_ptr<GpuMemory> buffer_;
    std::shared_ptr<GpuHostMemory> flag_;
    std::shared_ptr<GpuStream> stream_;
    std::shared_ptr<GpuKernel> kernel_;

    // For communication
    std::shared_ptr<mscclpp::Communicator> comm_;
    std::shared_ptr<mscclpp::ProxyService> proxy_service_;
    std::map<int, std::vector<std::shared_ptr<mscclpp::SimpleProxyChannel>>>
        rank_to_proxy_channels_;
    std::map<int, std::vector<std::shared_ptr<mscclpp::SmChannel>>>
        rank_to_sm_channels_;
};

Executor::Impl::Impl(int device_id, Stream stream, const std::string &name,
                     bool loop_mode)
    : device_id_(device_id), name_(name), loop_mode_(loop_mode) {
    if (device_id < 0) {
        ERR(InvalidUsageError, "Invalid device ID ", device_id);
<<<<<<< HEAD
    }
    if (stream) {
        stream_raw_ = reinterpret_cast<gpuStream>(stream);
    } else {
        stream_ = GpuManager::get_instance(device_id_)->create_stream();
        stream_raw_ = stream_->get();
    }
=======
    }
    if (stream) {
        stream_raw_ = reinterpret_cast<gpuStream>(stream);
    } else {
        stream_ = GpuManager::get_instance(device_id_)->create_stream();
        stream_raw_ = stream_->get();
    }
>>>>>>> eb300e68
}

Executor::Impl::~Impl() {
    if (is_launched_) stop(-1);
}

void Executor::Impl::init(const PlanJson &plan_json) {
    plan_json_ = plan_json;
    rank_ = plan_json_["Rank"].get<int>();
    world_size_ = plan_json_["WorldSize"].get<int>();

    if (rank_ < 0 || rank_ >= world_size_) {
        ERR(InvalidUsageError, "Invalid rank ", rank_, " with world size ",
            world_size_);
    }
    if (world_size_ > 1) {
        init_communicator();
    }

    auto gpu_manager = GpuManager::get_instance(device_id_);
    if (!gpu_manager->info().arch->belongs_to(
            Arch::from_name(plan_json.at("Architecture")))) {
        LOG(WARN, "Architecture name of the plan `",
            plan_json.at("Architecture").get<std::string>(),
            "` is not compatible with the GPU architecture `",
            gpu_manager->info().arch->name(), "`.");
    }

    buffer_id_to_offset_ = init_buffers(plan_json_);

    std::string buffer_id_to_offset_str;
    for (const auto &kv : buffer_id_to_offset_) {
        buffer_id_to_offset_str +=
            std::to_string(kv.first) + ": " + std::to_string(kv.second) + ", ";
    }

    codegen_ = std::make_shared<CodeGenerator>(plan_json_, buffer_id_to_offset_,
                                               name_);

    timer_begin_ = gpu_manager->create_event();
    timer_end_ = gpu_manager->create_event();
    buffer_ = gpu_manager->malloc(total_bytes_, 65536);
    flag_ = gpu_manager->malloc_host(
        sizeof(int), gpuHostAllocMapped | gpuHostAllocWriteCombined);

    int threads_per_block = static_cast<int>(
        codegen_->num_warps_per_proc() * gpu_manager->info().threads_per_warp);
    int num_sm = static_cast<int>(codegen_->num_procs());
    size_t smem_block_total =
        static_cast<size_t>(gpu_manager->info().smem_block_total);

    if (world_size_ > 1) {
        auto remote_ranks = init_remote_ranks(plan_json_);
        init_channels(remote_ranks);
    }

    std::string kernel_name;
    if (loop_mode_) {
        kernel_name = "ark_loop_kernel";
    } else {
        kernel_name = "ark_kernel";
    }
    if (!name_.empty()) {
        kernel_name += "_" + name_;
    }

    kernel_ = std::shared_ptr<GpuKernel>(new GpuKernel(
        device_id_, codegen_->code(), {threads_per_block, 1, 1}, {num_sm, 1, 1},
        std::max(smem_block_total, size_t(4)), kernel_name));
}

void Executor::Impl::init_communicator() {
    auto bootstrap =
        std::make_shared<mscclpp::TcpBootstrap>(rank_, world_size_);
    std::stringstream ip_port;
    ip_port << get_host(0) << ":" << get_env().mscclpp_port;
    bootstrap->initialize(ip_port.str());
    comm_ = std::make_shared<mscclpp::Communicator>(bootstrap);
}

std::map<size_t, size_t> Executor::Impl::init_buffers(const Json &plan_json) {
    class BufferInfo {
       public:
        BufferInfo(const std::shared_ptr<ModelBuffer> buffer)
            : buffer(buffer), bytes(0), is_input(true), is_output(true) {}

        // ID of this buffer
        const std::shared_ptr<ModelBuffer> buffer;

        // Total bytes of this buffer
        size_t bytes;

        // True if none of tensors in this buffer is a result tensor or a write
        // tensor of a non-virtual Op, i.e., this buffer is an input buffer
        bool is_input;

        // True if none of tensors in this buffer is a read tensor of a
        // non-virtual Op, i.e., this buffer is an output buffer
        bool is_output;

        // IDs of tensors in this buffer
        std::set<size_t> tensor_ids;

        // IDs of tasks that read/write from/to this buffer
        std::set<size_t> task_ids;
    };

    std::map<size_t, size_t> buffer_id_to_offset;
    std::map<size_t, std::shared_ptr<BufferInfo>> buffer_id_to_info;

    auto get_or_create_buffer_info = [&](const Json &buffer_json) {
        auto buffer = ModelBuffer::deserialize(buffer_json);
        if (buffer_id_to_info.find(buffer->id()) == buffer_id_to_info.end()) {
            auto buf_info = std::make_shared<BufferInfo>(buffer);
            buffer_id_to_info[buffer->id()] = buf_info;
            return buf_info;
        }
        return buffer_id_to_info[buffer->id()];
    };

    auto retrieve_buffer_info = [&](const Json &tensor, size_t task_id,
                                    bool is_input, bool is_output) {
        size_t tensor_id = tensor["Id"].get<size_t>();
        auto buf_info = get_or_create_buffer_info(tensor["Buffer"]);
        buf_info->bytes =
            std::max(buf_info->bytes, tensor_stride_bytes(tensor));
        buf_info->is_input = is_input;
        buf_info->is_output = is_output;
        buf_info->tensor_ids.insert(tensor_id);
        buf_info->task_ids.insert(task_id);
    };

    for (auto &task_info : plan_json["TaskInfos"]) {
        for (auto &op : task_info["Ops"]) {
            size_t task_id = task_info["Id"].get<size_t>();
            for (auto &tns : op["ReadTensors"]) {
                retrieve_buffer_info(tns, task_id, true, false);
            }
            for (auto &tns : op["WriteTensors"]) {
                retrieve_buffer_info(tns, task_id, false, true);
            }
            for (auto &tns : op["ResultTensors"]) {
                retrieve_buffer_info(tns, task_id, false, true);
            }
        }
    }

    std::map<int, std::pair<std::vector<int>, std::vector<size_t>>>
        remote_rank_to_send_tags_and_offsets;
    std::map<int, std::pair<std::vector<int>, std::vector<size_t>>>
        remote_rank_to_recv_tags_and_offsets;
    std::map<int, std::map<int, size_t>> remote_rank_to_send_tag_to_buffer_id;
    std::map<int, std::map<int, size_t>> remote_rank_to_recv_tag_to_buffer_id;

    // TODO: improve memory planning
    size_t offset = 0;
    for (auto &kv : buffer_id_to_info) {
        auto &buf_info = kv.second;
        int r = buf_info->buffer->rank();
        if (r != rank_ && r != -1) {
            // this is a remote buffer
            for (const auto &tag_info : buf_info->buffer->send_tags()) {
                remote_rank_to_send_tag_to_buffer_id[buf_info->buffer->rank()]
                                                    [tag_info.second] =
                                                        buf_info->buffer->id();
            }
            for (const auto &tag_info : buf_info->buffer->recv_tags()) {
                remote_rank_to_recv_tag_to_buffer_id[buf_info->buffer->rank()]
                                                    [tag_info.second] =
                                                        buf_info->buffer->id();
            }
            continue;
        }
        if (buf_info->buffer->is_external()) {
            if (buf_info->buffer->device_id() != device_id_) {
                ERR(InvalidUsageError,
                    "PyTorch tensor and model execution are on different GPUs");
            }
            continue;
        } else {
            buffer_id_to_offset[buf_info->buffer->id()] = offset;
            offset += buf_info->bytes;
        }
        for (const auto &tag_info : buf_info->buffer->send_tags()) {
            remote_rank_to_send_tags_and_offsets[tag_info.first]
                .first.push_back(tag_info.second);
            remote_rank_to_send_tags_and_offsets[tag_info.first]
                .second.push_back(offset);
        }
        for (const auto &tag_info : buf_info->buffer->recv_tags()) {
            remote_rank_to_recv_tags_and_offsets[tag_info.first]
                .first.push_back(tag_info.second);
            remote_rank_to_recv_tags_and_offsets[tag_info.first]
                .second.push_back(offset);
        }
    }
    total_bytes_ = offset;

    //
    // Send each tag (SendTag or RecvTag) and the corresponding offset to
    // remote ranks.
    //
    // If Rank 0 sends a local `Buffer X` data to `Buffer Y` in Rank 1 with
    // tag `t`, Rank 0 will declare another `Buffer Z` that represents
    // `Buffer Y` locally. Likewise, Rank 1 will declare `Buffer W` that
    // represents `Buffer X` locally. See the following example:
    //
    //         Rank 0 (Sender)               Rank 1 (Receiver)
    //    +----------------------+       +----------------------+
    //    | Buffer X             |       | Buffer Y             |
    //    | Rank: 0              |       | Rank: 1              |
    //    | Offset: 0x1000       |       | Offset: 0x2000       |
    //    | SendTag: [[1,t],...] |       | RecvTag: [[0,t],...] |
    //    +----------------------+       +----------------------+
    //    +----------------------+       +----------------------+
    //    | Buffer Z             |       | Buffer W             |
    //    | Rank: 1              |       | Rank: 0              |
    //    | Offset: ???          |       | Offset: ???          |
    //    | RecvTag: [[0,t],...] |       | SendTag: [[1,t],...] |
    //    +----------------------+       +----------------------+
    //
    // Offsets of Buffer Z and Buffer W are unknown at this point, because
    // they are determined by Rank 1 and Rank 0, respectively. To retrieve
    // the offsets, Rank 0 will go through SendTag of Buffer X and will send
    // the tag `t` and the offset `0x1000` to Rank 1. Rank 1 can then
    // determine the offset of Buffer W as `0x1000`, because Buffer W's rank
    // is 0 and it has a SendTag `t`. Likewise, Rank 1 will send the RecvTag `t`
    // and the offset `0x2000` to Rank 0, so that Rank 0 can determine the
    // offset of Buffer Z as `0x2000`.
    //

    for (auto &kv : remote_rank_to_send_tags_and_offsets) {
        auto remote_rank = kv.first;
        if (remote_rank == -1) continue;
        auto &tags_and_offsets = kv.second;
        auto &tags = tags_and_offsets.first;
        auto &offsets = tags_and_offsets.second;
        int len = tags.size();
        auto bootstrap = comm_->bootstrap();
        bootstrap->send(&len, sizeof(int), remote_rank, 0);
        bootstrap->send(tags.data(), tags.size() * sizeof(int), remote_rank, 1);
        bootstrap->send(offsets.data(), offsets.size() * sizeof(size_t),
                        remote_rank, 2);
    }
    for (auto &kv : remote_rank_to_recv_tags_and_offsets) {
        auto remote_rank = kv.first;
        if (remote_rank == -1) continue;
        auto &tags_and_offsets = kv.second;
        auto &tags = tags_and_offsets.first;
        auto &offsets = tags_and_offsets.second;
        int len = tags.size();
        auto bootstrap = comm_->bootstrap();
        bootstrap->send(&len, sizeof(int), remote_rank, 3);
        bootstrap->send(tags.data(), tags.size() * sizeof(int), remote_rank, 4);
        bootstrap->send(offsets.data(), offsets.size() * sizeof(size_t),
                        remote_rank, 5);
    }
    for (auto &kv : remote_rank_to_send_tag_to_buffer_id) {
        auto remote_rank = kv.first;
        auto &send_tag_to_buffer_id = kv.second;
        std::vector<int> tags;
        std::vector<size_t> offsets;
        int len;
        auto bootstrap = comm_->bootstrap();
        bootstrap->recv(&len, sizeof(int), remote_rank, 0);
        tags.resize(len);
        offsets.resize(len);
        bootstrap->recv(tags.data(), len * sizeof(int), remote_rank, 1);
        bootstrap->recv(offsets.data(), len * sizeof(size_t), remote_rank, 2);
        for (int i = 0; i < len; ++i) {
            if (!buffer_id_to_info[send_tag_to_buffer_id[tags[i]]]
                     ->buffer->is_external()) {
                buffer_id_to_offset[send_tag_to_buffer_id[tags[i]]] =
                    offsets[i];
            }
        }
    }
    for (auto &kv : remote_rank_to_recv_tag_to_buffer_id) {
        auto remote_rank = kv.first;
        auto &recv_tag_to_buffer_id = kv.second;
        std::vector<int> tags;
        std::vector<size_t> offsets;
        int len;
        auto bootstrap = comm_->bootstrap();
        bootstrap->recv(&len, sizeof(int), remote_rank, 3);
        tags.resize(len);
        offsets.resize(len);
        bootstrap->recv(tags.data(), len * sizeof(int), remote_rank, 4);
        bootstrap->recv(offsets.data(), len * sizeof(size_t), remote_rank, 5);
        for (int i = 0; i < len; ++i) {
            if (!buffer_id_to_info[recv_tag_to_buffer_id[tags[i]]]
                     ->buffer->is_external()) {
                buffer_id_to_offset[recv_tag_to_buffer_id[tags[i]]] =
                    offsets[i];
            }
        }
    }
    return buffer_id_to_offset;
}

std::set<int> Executor::Impl::init_remote_ranks(const Json &plan_json) const {
    std::set<int> remote_ranks;
    for (auto &task_info : plan_json["TaskInfos"]) {
        for (auto &op : task_info["Ops"]) {
            for (auto &tns : op["ReadTensors"]) {
                auto buffer = ModelBuffer::deserialize(tns["Buffer"]);
                if (buffer->rank() != rank_ && buffer->rank() != -1) {
                    remote_ranks.insert(buffer->rank());
                }
            }
            for (auto &tns : op["WriteTensors"]) {
                auto buffer = ModelBuffer::deserialize(tns["Buffer"]);
                if (buffer->rank() != rank_ && buffer->rank() != -1) {
                    remote_ranks.insert(buffer->rank());
                }
            }
            for (auto &tns : op["ResultTensors"]) {
                auto buffer = ModelBuffer::deserialize(tns["Buffer"]);
                if (buffer->rank() != rank_ && buffer->rank() != -1) {
                    remote_ranks.insert(buffer->rank());
                }
            }
        }
    }
    return remote_ranks;
}

void Executor::Impl::init_channels(const std::set<int> &remote_ranks) {
    proxy_service_ = std::make_shared<mscclpp::ProxyService>();

    int num_ranks_per_node = get_env().num_ranks_per_host;
    auto rank_to_node = [&](int rank) { return rank / num_ranks_per_node; };
    int this_node = rank_to_node(rank_);

    const mscclpp::Transport IBs[] = {
        mscclpp::Transport::IB0, mscclpp::Transport::IB1,
        mscclpp::Transport::IB2, mscclpp::Transport::IB3,
        mscclpp::Transport::IB4, mscclpp::Transport::IB5,
        mscclpp::Transport::IB6, mscclpp::Transport::IB7};

    mscclpp::TransportFlags all_transports =
        mscclpp::Transport::CudaIpc | mscclpp::Transport::Ethernet;
    if (!get_env().disable_ib) {
        all_transports |= IBs[device_id_];
    }
    mscclpp::RegisteredMemory regmem =
        comm_->registerMemory(buffer_->ref(), buffer_->bytes(), all_transports);

    std::map<int, std::vector<mscclpp::NonblockingFuture<
                      std::shared_ptr<mscclpp::Connection>>>>
        rank_to_connections_future;
    std::map<int, mscclpp::NonblockingFuture<mscclpp::RegisteredMemory>>
        rank_to_remote_regmem_future;

    for (auto remote_rank : remote_ranks) {
        int remote_node = rank_to_node(remote_rank);
        auto add_connection = [&](int remote_rank,
                                  mscclpp::Transport transport) {
            rank_to_connections_future[remote_rank].push_back(
                comm_->connectOnSetup(remote_rank, 0, transport));
        };
        if (remote_node == this_node) {
            add_connection(remote_rank, mscclpp::Transport::CudaIpc);
            if (!get_env().disable_ib) {
                add_connection(remote_rank, IBs[device_id_]);
            }
        } else {
            add_connection(remote_rank, get_env().disable_ib
                                            ? mscclpp::Transport::Ethernet
                                            : IBs[device_id_]);
        }
        comm_->sendMemoryOnSetup(regmem, remote_rank, 0);
        rank_to_remote_regmem_future[remote_rank] =
            comm_->recvMemoryOnSetup(remote_rank, 0);
    }
    comm_->setup();

    std::map<int, std::vector<std::shared_ptr<mscclpp::Connection>>>
        rank_to_connections;
    for (auto &kv : rank_to_connections_future) {
        for (auto &future : kv.second) {
            rank_to_connections[kv.first].push_back(future.get());
        }
    }
    for (auto &kv : rank_to_connections) {
        for (auto &conn : kv.second) {
            rank_to_proxy_channels_[kv.first].push_back(
                std::make_shared<mscclpp::SimpleProxyChannel>(
                    proxy_service_->proxyChannel(
                        proxy_service_->buildAndAddSemaphore(*comm_, conn)),
                    proxy_service_->addMemory(
                        rank_to_remote_regmem_future[kv.first].get()),
                    proxy_service_->addMemory(regmem)));
        }
    }
    comm_->setup();

    std::map<int,
             std::vector<std::shared_ptr<mscclpp::SmDevice2DeviceSemaphore>>>
        sm_semaphores;
    for (auto &kv : rank_to_connections) {
        for (auto &conn : kv.second) {
            if (conn->transport() != mscclpp::Transport::CudaIpc) continue;
            sm_semaphores[kv.first].push_back(
                std::make_shared<mscclpp::SmDevice2DeviceSemaphore>(*comm_,
                                                                    conn));
        }
    }
    comm_->setup();

    for (auto &kv : sm_semaphores) {
        for (auto &sem : kv.second) {
            rank_to_sm_channels_[kv.first].push_back(
                std::make_shared<mscclpp::SmChannel>(
                    sem, rank_to_remote_regmem_future[kv.first].get(),
                    regmem.data(), nullptr));
        }
    }
}

void Executor::Impl::compile() { kernel_->compile(); }

void Executor::Impl::launch() {
    if (!kernel_->is_compiled()) {
        ERR(InvalidUsageError, "Need to compile first before initialization.");
    }
    if (is_launched_) {
        LOG(WARN, "Ignore launching twice.");
        return;
    }
    auto get_global_rt = [&](const std::string &symbol) {
        return reinterpret_cast<void *>(kernel_->get_global(symbol));
    };
    if (world_size_ > 1) {
        void *proxy_chan_addr = get_global_rt("ARK_PROXY_CHANS");
        void *proxy_secondary_chan_addr =
            get_global_rt("ARK_PROXY_SECONDARY_CHANS");
        void *sm_chan_addr = get_global_rt("ARK_SM_CHANS");
        std::vector<mscclpp::SimpleProxyChannel::DeviceHandle> proxy_handles(
            world_size_);
        std::vector<mscclpp::SimpleProxyChannel::DeviceHandle>
            proxy_secondary_handles(world_size_);
        std::vector<mscclpp::SmChannel::DeviceHandle> sm_handles(world_size_);
        for (int i = 0; i < world_size_; i++) {
            auto it = rank_to_proxy_channels_.find(i);
            if (it != rank_to_proxy_channels_.end() && it->second.size() > 0) {
                proxy_handles[i] = it->second[0]->deviceHandle();
                if (it->second.size() > 1) {
                    proxy_secondary_handles[i] = it->second[1]->deviceHandle();
                }
            }
            auto it2 = rank_to_sm_channels_.find(i);
            if (it2 != rank_to_sm_channels_.end() && it2->second.size() > 0) {
                sm_handles[i] = it2->second[0]->deviceHandle();
            }
        }
        GLOG(gpuSetDevice(device_id_));
        GLOG(gpuMemcpyAsync(
            proxy_chan_addr, proxy_handles.data(),
            proxy_handles.size() *
                sizeof(mscclpp::SimpleProxyChannel::DeviceHandle),
            gpuMemcpyHostToDevice, stream_raw_));
        GLOG(gpuMemcpyAsync(
            proxy_secondary_chan_addr, proxy_secondary_handles.data(),
            proxy_secondary_handles.size() *
                sizeof(mscclpp::SimpleProxyChannel::DeviceHandle),
            gpuMemcpyHostToDevice, stream_raw_));
        GLOG(gpuMemcpyAsync(
            sm_chan_addr, sm_handles.data(),
            sm_handles.size() * sizeof(mscclpp::SmChannel::DeviceHandle),
            gpuMemcpyHostToDevice, stream_raw_));
        GLOG(gpuStreamSynchronize(stream_raw_));
    }

    elapsed_msec_ = -1;
    timer_begin_->record(stream_raw_);

    if (world_size_ > 1) {
        proxy_service_->startProxy();
    }

    if (loop_mode_) {
        // Initialize loop flags.
        atomicStoreRelaxed(flag_->ref<int>(), 0);
        void *buf_ptr = buffer_->ref();
        void *flag_ptr = flag_->ref();
        std::vector<void *> args = {&buf_ptr, &flag_ptr};
        kernel_->launch(stream_raw_, args);
    }
    is_recording_ = true;
    is_launched_ = true;
}

void Executor::Impl::run(int iter) {
    if (iter <= 0) return;
    if (loop_mode_) {
        while (atomicLoadRelaxed(flag_->ref<int>()) > 0) {
        }
        atomicStoreRelaxed(flag_->ref<int>(), iter);
    } else {
        void *buf_ptr = buffer_->ref();
        int i = 0;
        std::vector<void *> args = {&buf_ptr, reinterpret_cast<void *>(&i)};
        for (; i < iter; i++) {
            kernel_->launch(stream_raw_, args);
        }
    }
}

void Executor::Impl::wait(int64_t max_spin_count) {
    int64_t cnt = max_spin_count;
    if (loop_mode_) {
        while (atomicLoadRelaxed(flag_->ref<int>()) > 0) {
            if (cnt-- > 0) {
                continue;
            }
            // Check if the kernel encountered an error.
            gpuError res = gpuStreamQuery(stream_raw_);
            if (res == gpuSuccess) {
                if (atomicLoadRelaxed(flag_->ref<int>()) > 0) {
                    LOG(WARN,
                        "Stream is finished but the loop flag is still set.");
                    break;
                } else {
                    LOG(WARN,
                        "wait() is delayed by a stream query. Regarding "
                        "timing measurements may be inaccurate.");
                    break;
                }
            } else if (res == gpuErrorNotReady) {
                cnt = max_spin_count;
            } else {
                GLOG(res);
            }
        }
    } else {
        if (max_spin_count >= 0) {
            LOG(WARN, "max_spin_count is ignored in non-loop mode.");
        }
        GLOG(gpuStreamSynchronize(stream_raw_));
    }
}

float Executor::Impl::stop(int64_t max_spin_count) {
    this->wait(max_spin_count);
    if (is_recording_) {
        timer_end_->record(stream_raw_);
    }
    if (loop_mode_) {
        atomicStoreRelaxed(flag_->ref<int>(), -1);
    }
    GLOG(gpuStreamSynchronize(stream_raw_));
    if (is_recording_) {
        elapsed_msec_ = timer_end_->elapsed_msec(*timer_begin_);
        is_recording_ = false;
    }
    is_launched_ = false;
    if (world_size_ > 1) {
        proxy_service_->stopProxy();
    }
    return elapsed_msec_;
}

void Executor::Impl::barrier() {
    if (world_size_ > 1) {
        comm_->bootstrap()->barrier();
    }
}

<<<<<<< HEAD
uintptr_t Executor::Impl::tensor_address(const Tensor tensor) const {
=======
uintptr_t Executor::Impl::tensor_address(const Tensor &tensor) const {
>>>>>>> eb300e68
    size_t buffer_id = tensor.ref()->buffer()->id();
    if (buffer_id_to_offset_.find(buffer_id) == buffer_id_to_offset_.end()) {
        ERR(InternalError, "Invalid buffer ID: ", buffer_id);
    }
    size_t offset = buffer_id_to_offset_.at(buffer_id);
    return reinterpret_cast<uintptr_t>(buffer_->ref(offset));
}

<<<<<<< HEAD
void Executor::Impl::tensor_read(const Tensor tensor, void *data, size_t bytes,
                                 Stream stream, bool is_d2d) const {
    GLOG(gpuSetDevice(device_id_));
    if (tensor.ref()->buffer()->is_external()) {
        ERR(InvalidUsageError,
            "Reading data from a tensor preallocated by PyTorch is not "
            "supported. Use PyTorch's native methods.");
    }
=======
void Executor::Impl::tensor_read(const Tensor &tensor, void *data, size_t bytes,
                                 Stream stream, bool is_d2d) const {
    GLOG(gpuSetDevice(device_id_));
>>>>>>> eb300e68
    std::shared_ptr<GpuStream> copy_stream;
    gpuStream copy_stream_raw;
    if (stream) {
        copy_stream_raw = reinterpret_cast<gpuStream>(stream);
        if ((stream == stream_raw_) && is_launched_) {
            LOG(WARN,
                "Reading from a tensor in the same stream of the kernel "
                "may cause a deadlock.");
        }
    } else {
        copy_stream = GpuManager::get_instance(device_id_)->create_stream();
        copy_stream_raw = copy_stream->get();
    }
    size_t tensor_data_bytes =
        tensor.shape().nelems() * tensor.data_type().bytes();
    if (bytes != tensor_data_bytes) {
        ERR(InvalidUsageError, "Destination bytes (", bytes,
            ") mismatches the tensor data bytes (", tensor_data_bytes, ").");
    }
    auto kind = (is_d2d) ? gpuMemcpyDeviceToDevice : gpuMemcpyDeviceToHost;
    void *src = reinterpret_cast<void *>(tensor_address(tensor));
    if (tensor.strides() == tensor.shape()) {
        GLOG(gpuMemcpyAsync(data, src, bytes, kind, copy_stream_raw));
    } else {
        size_t tensor_bytes =
            tensor.strides().nelems() * tensor.data_type().bytes();
        std::vector<int8_t> tensor_host(tensor_bytes);
        GLOG(gpuMemcpyAsync(tensor_host.data(), src, tensor_bytes,
                            gpuMemcpyDeviceToHost, copy_stream_raw));
        GLOG(gpuStreamSynchronize(copy_stream_raw));
        if (!is_d2d) {
            tensor_to_data(tensor_host.data(), static_cast<int8_t *>(data),
                           tensor.shape(), tensor.strides(), tensor.offsets(),
                           tensor.data_type().bytes());
            return;
        }
        // TODO: convert data layout on the device directly
        std::vector<int8_t> data_host(bytes);
        tensor_to_data(tensor_host.data(), data_host.data(), tensor.shape(),
                       tensor.strides(), tensor.offsets(),
                       tensor.data_type().bytes());
        GLOG(gpuMemcpyAsync(data, data_host.data(), bytes,
                            gpuMemcpyHostToDevice, copy_stream_raw));
    }
    GLOG(gpuStreamSynchronize(copy_stream_raw));
}

<<<<<<< HEAD
void Executor::Impl::tensor_write(const Tensor tensor, const void *data,
                                  size_t bytes, Stream stream,
                                  bool is_d2d) const {
    GLOG(gpuSetDevice(device_id_));
    if (tensor.ref()->buffer()->is_external()) {
        ERR(InvalidUsageError,
            "Writing data to a tensor preallocated by PyTorch is not "
            "supported. Use PyTorch's native methods.");
    }
=======
void Executor::Impl::tensor_write(const Tensor &tensor, const void *data,
                                  size_t bytes, Stream stream,
                                  bool is_d2d) const {
    GLOG(gpuSetDevice(device_id_));
>>>>>>> eb300e68
    std::shared_ptr<GpuStream> copy_stream;
    gpuStream copy_stream_raw;
    if (stream) {
        copy_stream_raw = reinterpret_cast<gpuStream>(stream);
        if ((stream == stream_raw_) && is_launched_) {
            LOG(WARN,
                "Writing to a tensor in the same stream of the kernel "
                "may cause a deadlock.");
        }
    } else {
        copy_stream = GpuManager::get_instance(device_id_)->create_stream();
        copy_stream_raw = copy_stream->get();
    }
    size_t tensor_data_bytes =
        tensor.shape().nelems() * tensor.data_type().bytes();
    if (bytes != tensor_data_bytes) {
        ERR(InvalidUsageError, "Source bytes (", bytes,
            ") mismatches the tensor data bytes (", tensor_data_bytes, ").");
    }
    size_t tensor_bytes =
        tensor.strides().nelems() * tensor.data_type().bytes();
    auto kind = (is_d2d) ? gpuMemcpyDeviceToDevice : gpuMemcpyHostToDevice;
    void *dst = reinterpret_cast<void *>(tensor_address(tensor));
    if (tensor.strides() == tensor.shape()) {
        GLOG(gpuMemcpyAsync(dst, data, tensor_bytes, kind, copy_stream_raw));
    } else {
        std::vector<int8_t> tensor_host(tensor_bytes);
        if (!is_d2d) {
            GLOG(gpuMemcpyAsync(tensor_host.data(), dst, tensor_bytes,
                                gpuMemcpyDeviceToHost, copy_stream_raw));
            GLOG(gpuStreamSynchronize(copy_stream_raw));
            data_to_tensor(tensor_host.data(),
                           static_cast<const int8_t *>(data), tensor.shape(),
                           tensor.strides(), tensor.offsets(),
                           tensor.data_type().bytes());
        } else {
            // TODO: convert data layout on the device directly
            std::vector<int8_t> tmp(bytes);
            GLOG(gpuMemcpyAsync(tmp.data(), data, bytes, gpuMemcpyDeviceToHost,
                                copy_stream_raw));
            GLOG(gpuStreamSynchronize(copy_stream_raw));
            data_to_tensor(tensor_host.data(), tmp.data(), tensor.shape(),
                           tensor.strides(), tensor.offsets(),
                           tensor.data_type().bytes());
        }
        GLOG(gpuMemcpyAsync(dst, tensor_host.data(), tensor_bytes,
                            gpuMemcpyHostToDevice, copy_stream_raw));
    }
    GLOG(gpuStreamSynchronize(copy_stream_raw));
}

Executor::Executor(int device_id, Stream stream, const std::string &name,
                   const std::string &plan, bool loop_mode)
    : impl_(std::make_unique<Executor::Impl>(device_id, stream, name,
                                             loop_mode)) {
    auto &plan_path = get_env().enforce_plan_path;
    if (!plan_path.empty()) {
        LOG(INFO, "Enforce executor plan path: ", plan_path);
        impl_->init(Json::parse(read_file(plan_path)));
    } else if (!plan.empty()) {
        impl_->init(Json::parse(plan));
    }
}

Executor::~Executor() = default;

int Executor::device_id() const { return impl_->device_id(); }

Stream Executor::stream() const { return impl_->stream(); }

std::string Executor::plan() const { return impl_->plan(); }

void Executor::compile() { impl_->compile(); }

void Executor::launch() { impl_->launch(); }

void Executor::run(int iter) { impl_->run(iter); }

void Executor::wait(int64_t max_spin_count) { impl_->wait(max_spin_count); }

float Executor::stop(int64_t max_spin_count) {
    return impl_->stop(max_spin_count);
}

void Executor::barrier() { impl_->barrier(); }

void Executor::destroy() {
    ModelBufferManager::get_instance().clear_buffers();
    impl_.reset(nullptr);
}

bool Executor::destroyed() const { return impl_.get() == nullptr; }

<<<<<<< HEAD
uintptr_t Executor::tensor_address(const Tensor tensor) const {
    return impl_->tensor_address(tensor);
}

void Executor::tensor_read(const Tensor tensor, void *data, size_t bytes,
                           Stream stream, bool is_d2d) const {
    impl_->tensor_read(tensor, data, bytes, stream, is_d2d);
}

void Executor::tensor_write(const Tensor tensor, const void *data, size_t bytes,
                            Stream stream, bool is_d2d) const {
    impl_->tensor_write(tensor, data, bytes, stream, is_d2d);
}

=======
uintptr_t Executor::tensor_address(const Tensor &tensor) const {
    return impl_->tensor_address(tensor);
}

void Executor::tensor_read(const Tensor &tensor, void *data, size_t bytes,
                           Stream stream, bool is_d2d) const {
    impl_->tensor_read(tensor, data, bytes, stream, is_d2d);
}

void Executor::tensor_write(const Tensor &tensor, const void *data,
                            size_t bytes, Stream stream, bool is_d2d) const {
    impl_->tensor_write(tensor, data, bytes, stream, is_d2d);
}

>>>>>>> eb300e68
DefaultExecutor::DefaultExecutor(
    const Model &model, int device_id, Stream stream,
    const std::vector<Planner::ConfigRule> &config_rules,
    const std::string &name, bool loop_mode)
    : Executor((device_id < 0) ? (model.rank() % get_env().num_ranks_per_host)
                               : device_id,
               stream, name, "", loop_mode) {
    Planner planner(model, impl_->device_id());
    for (const auto &rule : config_rules) {
        planner.install_config_rule(rule);
    }
    impl_->init(Json::parse(planner.plan()));
}

}  // namespace ark<|MERGE_RESOLUTION|>--- conflicted
+++ resolved
@@ -163,19 +163,11 @@
     float stop(int64_t max_spin_count);
     void barrier();
 
-<<<<<<< HEAD
-    uintptr_t tensor_address(const Tensor tensor) const;
-
-    void tensor_read(const Tensor tensor, void *data, size_t bytes,
-                     Stream stream, bool is_d2d) const;
-    void tensor_write(const Tensor tensor, const void *data, size_t bytes,
-=======
     uintptr_t tensor_address(const Tensor &tensor) const;
 
     void tensor_read(const Tensor &tensor, void *data, size_t bytes,
                      Stream stream, bool is_d2d) const;
     void tensor_write(const Tensor &tensor, const void *data, size_t bytes,
->>>>>>> eb300e68
                       Stream stream, bool is_d2d) const;
 
    private:
@@ -223,7 +215,6 @@
     : device_id_(device_id), name_(name), loop_mode_(loop_mode) {
     if (device_id < 0) {
         ERR(InvalidUsageError, "Invalid device ID ", device_id);
-<<<<<<< HEAD
     }
     if (stream) {
         stream_raw_ = reinterpret_cast<gpuStream>(stream);
@@ -231,15 +222,6 @@
         stream_ = GpuManager::get_instance(device_id_)->create_stream();
         stream_raw_ = stream_->get();
     }
-=======
-    }
-    if (stream) {
-        stream_raw_ = reinterpret_cast<gpuStream>(stream);
-    } else {
-        stream_ = GpuManager::get_instance(device_id_)->create_stream();
-        stream_raw_ = stream_->get();
-    }
->>>>>>> eb300e68
 }
 
 Executor::Impl::~Impl() {
@@ -809,11 +791,7 @@
     }
 }
 
-<<<<<<< HEAD
-uintptr_t Executor::Impl::tensor_address(const Tensor tensor) const {
-=======
 uintptr_t Executor::Impl::tensor_address(const Tensor &tensor) const {
->>>>>>> eb300e68
     size_t buffer_id = tensor.ref()->buffer()->id();
     if (buffer_id_to_offset_.find(buffer_id) == buffer_id_to_offset_.end()) {
         ERR(InternalError, "Invalid buffer ID: ", buffer_id);
@@ -822,8 +800,7 @@
     return reinterpret_cast<uintptr_t>(buffer_->ref(offset));
 }
 
-<<<<<<< HEAD
-void Executor::Impl::tensor_read(const Tensor tensor, void *data, size_t bytes,
+void Executor::Impl::tensor_read(const Tensor &tensor, void *data, size_t bytes,
                                  Stream stream, bool is_d2d) const {
     GLOG(gpuSetDevice(device_id_));
     if (tensor.ref()->buffer()->is_external()) {
@@ -831,11 +808,6 @@
             "Reading data from a tensor preallocated by PyTorch is not "
             "supported. Use PyTorch's native methods.");
     }
-=======
-void Executor::Impl::tensor_read(const Tensor &tensor, void *data, size_t bytes,
-                                 Stream stream, bool is_d2d) const {
-    GLOG(gpuSetDevice(device_id_));
->>>>>>> eb300e68
     std::shared_ptr<GpuStream> copy_stream;
     gpuStream copy_stream_raw;
     if (stream) {
@@ -883,8 +855,7 @@
     GLOG(gpuStreamSynchronize(copy_stream_raw));
 }
 
-<<<<<<< HEAD
-void Executor::Impl::tensor_write(const Tensor tensor, const void *data,
+void Executor::Impl::tensor_write(const Tensor &tensor, const void *data,
                                   size_t bytes, Stream stream,
                                   bool is_d2d) const {
     GLOG(gpuSetDevice(device_id_));
@@ -893,12 +864,6 @@
             "Writing data to a tensor preallocated by PyTorch is not "
             "supported. Use PyTorch's native methods.");
     }
-=======
-void Executor::Impl::tensor_write(const Tensor &tensor, const void *data,
-                                  size_t bytes, Stream stream,
-                                  bool is_d2d) const {
-    GLOG(gpuSetDevice(device_id_));
->>>>>>> eb300e68
     std::shared_ptr<GpuStream> copy_stream;
     gpuStream copy_stream_raw;
     if (stream) {
@@ -992,22 +957,6 @@
 
 bool Executor::destroyed() const { return impl_.get() == nullptr; }
 
-<<<<<<< HEAD
-uintptr_t Executor::tensor_address(const Tensor tensor) const {
-    return impl_->tensor_address(tensor);
-}
-
-void Executor::tensor_read(const Tensor tensor, void *data, size_t bytes,
-                           Stream stream, bool is_d2d) const {
-    impl_->tensor_read(tensor, data, bytes, stream, is_d2d);
-}
-
-void Executor::tensor_write(const Tensor tensor, const void *data, size_t bytes,
-                            Stream stream, bool is_d2d) const {
-    impl_->tensor_write(tensor, data, bytes, stream, is_d2d);
-}
-
-=======
 uintptr_t Executor::tensor_address(const Tensor &tensor) const {
     return impl_->tensor_address(tensor);
 }
@@ -1022,7 +971,6 @@
     impl_->tensor_write(tensor, data, bytes, stream, is_d2d);
 }
 
->>>>>>> eb300e68
 DefaultExecutor::DefaultExecutor(
     const Model &model, int device_id, Stream stream,
     const std::vector<Planner::ConfigRule> &config_rules,
