# Copyright (c) Microsoft Corporation.
# Licensed under the MIT license.

import numpy
<<<<<<< HEAD
from .torch import torch
from . import _ark_core
=======
from . import core
from . import log
>>>>>>> 8b460393

__all__ = [
    "DataType",
    "fp16",
    "fp32",
    "int32",
    "uint32",
    "int8",
    "uint8",
]

<<<<<<< HEAD
_REGISTRY_DATA_TYPE = {
    "fp32": {"np": numpy.float32, "torch": torch.float32},
    "fp16": {"np": numpy.float16, "torch": torch.float16},
    "bf16": {"np": None, "torch": torch.bfloat16},
    "int32": {"np": numpy.int32, "torch": torch.int32},
    "uint32": {"np": numpy.uint32, "torch": None},
    "int8": {"np": numpy.int8, "torch": torch.int8},
    "uint8": {"np": numpy.uint8, "torch": torch.uint8},
    "byte": {"np": numpy.ubyte, "torch": torch.uint8},
=======

REGISTRY_DATA_TYPE = {
    "fp32": {"np": numpy.float32},
    "fp16": {"np": numpy.float16},
    "bf16": {"np": None},
    "int32": {"np": numpy.int32},
    "uint32": {"np": numpy.uint32},
    "int8": {"np": numpy.int8},
    "uint8": {"np": numpy.uint8},
>>>>>>> 8b460393
}


class MetaDataType(type):
    def __new__(cls, name, bases, attrs):
        new_class = super().__new__(cls, name, bases, attrs)
        if name in REGISTRY_DATA_TYPE:
            reg = REGISTRY_DATA_TYPE[name]
            new_class.to_numpy = staticmethod(lambda: reg["np"])
<<<<<<< HEAD
            new_class.to_torch = staticmethod(lambda: reg["torch"])
            new_class.ctype = staticmethod(
                lambda: getattr(_ark_core, name.upper())
            )
=======
            new_class.ctype = staticmethod(lambda: getattr(core, name.upper()))
>>>>>>> 8b460393
            new_class.element_size = staticmethod(
                lambda: new_class.ctype().bytes()
            )
        return new_class


class DataType(metaclass=MetaDataType):
    """
    Represent the data type of a tensor.
    """

    @staticmethod
    def from_numpy(np_type: numpy.dtype) -> "DataType":
        """
        Return the corresponding ark data type.

        Parameters:
            np_type (numpy.dtype): The numpy data type.

        Returns:
            DataType: The corresponding ark data type.

        Raises:
            InvalidUsageError: If there is no defined conversion from numpy data type to ark data type.
        """
        if not isinstance(np_type, numpy.dtype):
            raise log.InvalidUsageError(
                f"Expected a numpy data type, but got {type(np_type)}"
            )
        for type_name, reg in REGISTRY_DATA_TYPE.items():
            if reg["np"] == np_type:
                return DataType.from_name(type_name)
        raise log.InvalidUsageError(
            f"Undefined conversion from numpy data type {np_type}"
            f" to ark data type."
        )

    @staticmethod
    def from_torch(torch_type: torch.dtype) -> "DataType":
        """
        Return the corresponding ark data type.

        Parameters:
            torch_type (torch.dtype): The torch data type.

        Returns:
            DataType: The corresponding ark data type.

        Raises:
            ValueError: If there is no defined conversion from torch data type to ark data type.
        """
        for type_name, reg in _REGISTRY_DATA_TYPE.items():
            if reg["torch"] == torch_type:
                return DataType.from_name(type_name)
        raise ValueError(
            f"Undefined conversion from torch data type {torch_type}"
            f" to ark data type."
        )

    @staticmethod
    def from_name(type_name: str) -> "DataType":
        """
        Return the corresponding ark data type.

        Parameters:
            type_name (str): The name of the data type.

        Returns:
            DataType: The corresponding ark data type.

        Raises:
            ValueError: If the data type is not defined.
        """
        ret = globals().get(type_name, None)
        if ret is None:
            raise log.InvalidUsageError(f"Undefined data type {type_name}")
        return ret

    @staticmethod
    def from_ctype(ctype: core.CoreDataType) -> "DataType":
        """
        Return the corresponding ark data type.

        Parameters:
            ctype (core.CoreDataType): The cpp type.

        Returns:
            DataType: The corresponding ark data type.

        Raises:
            ValueError: If the data type is not defined.
        """
        if not isinstance(ctype, core.CoreDataType):
            raise log.InvalidUsageError(
                f"Expected a core data type, but got {type(ctype)}"
            )
        return DataType.from_name(ctype.name().lower())

    @staticmethod
    def to_numpy() -> numpy.dtype:
        """
        Return the corresponding numpy data type.

        Returns:
            numpy.dtype: The corresponding numpy data type.
        """
        ...

    @staticmethod
<<<<<<< HEAD
    def to_torch() -> torch.dtype:
        """
        Return the corresponding torch data type.

        Returns:
            torch.dtype: The corresponding torch data type.
        """
        ...

    @staticmethod
    def ctype() -> _ark_core._DataType:
=======
    def ctype() -> core.CoreDataType:
>>>>>>> 8b460393
        """
        Return the corresponding cpp type.

        Returns:
            core.CoreDataType: The corresponding cpp type.
        """
        ...

    @staticmethod
    def element_size() -> int:
        """
        Return the size of the data type in bytes.

        Returns:
            int: The size of the data type in bytes.
        """
        ...


class fp32(DataType):
    """32-bit floating point."""

    ...


class fp16(DataType):
    """16-bit floating point."""

    ...


class bf16(DataType):
    """bfloat16 floating point."""

    ...


class int32(DataType):
    """32-bit signed integer."""

    ...


class uint32(DataType):
    """32-bit unsigned integer."""

    ...


class int8(DataType):
    """8-bit signed integer."""

    ...


class uint8(DataType):
    """8-bit unsigned integer."""

    ...


class byte(DataType):
    """
    Represent the data as bytes, supposed to be untyped binary.

    Unlike other data types, casting to/from `byte` from/to another data type
    is considered as reinterpretation of the data, instead of conversion.
    """

    ...<|MERGE_RESOLUTION|>--- conflicted
+++ resolved
@@ -2,13 +2,9 @@
 # Licensed under the MIT license.
 
 import numpy
-<<<<<<< HEAD
 from .torch import torch
-from . import _ark_core
-=======
 from . import core
 from . import log
->>>>>>> 8b460393
 
 __all__ = [
     "DataType",
@@ -20,8 +16,7 @@
     "uint8",
 ]
 
-<<<<<<< HEAD
-_REGISTRY_DATA_TYPE = {
+REGISTRY_DATA_TYPE = {
     "fp32": {"np": numpy.float32, "torch": torch.float32},
     "fp16": {"np": numpy.float16, "torch": torch.float16},
     "bf16": {"np": None, "torch": torch.bfloat16},
@@ -29,18 +24,6 @@
     "uint32": {"np": numpy.uint32, "torch": None},
     "int8": {"np": numpy.int8, "torch": torch.int8},
     "uint8": {"np": numpy.uint8, "torch": torch.uint8},
-    "byte": {"np": numpy.ubyte, "torch": torch.uint8},
-=======
-
-REGISTRY_DATA_TYPE = {
-    "fp32": {"np": numpy.float32},
-    "fp16": {"np": numpy.float16},
-    "bf16": {"np": None},
-    "int32": {"np": numpy.int32},
-    "uint32": {"np": numpy.uint32},
-    "int8": {"np": numpy.int8},
-    "uint8": {"np": numpy.uint8},
->>>>>>> 8b460393
 }
 
 
@@ -50,14 +33,8 @@
         if name in REGISTRY_DATA_TYPE:
             reg = REGISTRY_DATA_TYPE[name]
             new_class.to_numpy = staticmethod(lambda: reg["np"])
-<<<<<<< HEAD
             new_class.to_torch = staticmethod(lambda: reg["torch"])
-            new_class.ctype = staticmethod(
-                lambda: getattr(_ark_core, name.upper())
-            )
-=======
             new_class.ctype = staticmethod(lambda: getattr(core, name.upper()))
->>>>>>> 8b460393
             new_class.element_size = staticmethod(
                 lambda: new_class.ctype().bytes()
             )
@@ -167,7 +144,6 @@
         ...
 
     @staticmethod
-<<<<<<< HEAD
     def to_torch() -> torch.dtype:
         """
         Return the corresponding torch data type.
@@ -178,10 +154,7 @@
         ...
 
     @staticmethod
-    def ctype() -> _ark_core._DataType:
-=======
     def ctype() -> core.CoreDataType:
->>>>>>> 8b460393
         """
         Return the corresponding cpp type.
 
