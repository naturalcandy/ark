// Copyright (c) Microsoft Corporation.
// Licensed under the MIT license.

#include <pybind11/operators.h>
#include <pybind11/pybind11.h>
#include <pybind11/stl.h>

#include <ark/tensor.hpp>

namespace py = pybind11;

void register_tensor(py::module& m) {
    py::class_<ark::Tensor>(m, "_Tensor")
<<<<<<< HEAD
=======
        // .def(py::init([](py::capsule capsule) {
        //     DLManagedTensor* dl_tensor = (DLManagedTensor*)capsule;
        //     if (!dl_tensor) {
        //         ERR(ark::InvalidUsageError,
        //             "Capsule does not contain a DLManagedTensor");
        //     }
        //     DLTensorMetadata metadata = extractDLTensorMetadata(dl_tensor);
        //     int32_t device_id = metadata.device_id;
        //     void* data_ptr = metadata.data_ptr;
        //     auto shape = metadata.shape;

        //     return ark::Tensor(data_ptr, device_id, shape,
        //     from_dl_dtype(metadata.dtype));
        // }))
>>>>>>> d0a18361
        .def("id", &ark::Tensor::id)
        .def("shape", &ark::Tensor::shape)
        .def("strides", &ark::Tensor::strides)
        .def("offsets", &ark::Tensor::offsets)
        .def("padded_shape", &ark::Tensor::padded_shape)
        .def("data_type", &ark::Tensor::data_type)
        .def("torch_strides", &ark::Tensor::torch_strides);

    m.attr("_NullTensor") = &ark::NullTensor;
}<|MERGE_RESOLUTION|>--- conflicted
+++ resolved
@@ -11,8 +11,6 @@
 
 void register_tensor(py::module& m) {
     py::class_<ark::Tensor>(m, "_Tensor")
-<<<<<<< HEAD
-=======
         // .def(py::init([](py::capsule capsule) {
         //     DLManagedTensor* dl_tensor = (DLManagedTensor*)capsule;
         //     if (!dl_tensor) {
@@ -27,7 +25,6 @@
         //     return ark::Tensor(data_ptr, device_id, shape,
         //     from_dl_dtype(metadata.dtype));
         // }))
->>>>>>> d0a18361
         .def("id", &ark::Tensor::id)
         .def("shape", &ark::Tensor::shape)
         .def("strides", &ark::Tensor::strides)
