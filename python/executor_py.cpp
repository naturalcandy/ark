--- conflicted
+++ resolved
@@ -163,19 +163,8 @@
 }
 
 void register_executor(py::module &m) {
-<<<<<<< HEAD
-    py::class_<ark::Executor>(m, "_Executor")
+    py::class_<ark::Executor>(m, "CoreExecutor")
         .def(py::init<>())
-=======
-    py::class_<ark::Executor>(m, "CoreExecutor")
-        .def(py::init([](int device_id, uintptr_t stream,
-                         const std::string &name, const std::string &plan,
-                         bool loop_mode) {
-            return new ark::Executor(device_id,
-                                     reinterpret_cast<ark::Stream>(stream),
-                                     name, plan, loop_mode);
-        }))
->>>>>>> 8b460393
         .def("device_id", &ark::Executor::device_id)
         .def("stream",
              [](ark::Executor *self) {
