--- conflicted
+++ resolved
@@ -140,8 +140,6 @@
             )
         return rt.executor.tensor_to_dlpack(self._tensor)
 
-<<<<<<< HEAD
-=======
     @staticmethod
     def from_dlpack(ext_tensor) -> "Tensor":
         """
@@ -150,7 +148,6 @@
         # return Tensor(_Tensor(ext_tensor))
         raise NotImplementedError("from_dlpack is not implemented yet")
 
->>>>>>> d0a18361
     def to_torch(self) -> torch.Tensor:
         """
         Returns a torch tensor that shares the same memory with the device tensor.
@@ -163,8 +160,6 @@
         torch_view.__ark_buffer__ = dl_capsule
         return torch_view
 
-<<<<<<< HEAD
-=======
     @staticmethod
     def from_torch(tensor: torch.Tensor) -> "Tensor":
         """
@@ -188,7 +183,6 @@
         ark_tensor.__torch_buffer__ = tensor
         return ark_tensor
 
->>>>>>> d0a18361
     def copy(
         self, data: Union[np.ndarray, torch.Tensor], stream: int = 0
     ) -> "Tensor":
