// Copyright (c) Microsoft Corporation.
// Licensed under the MIT license.

#include "gpu/gpu_kernel.h"

#include "gpu/gpu_loop_kernel.h"
#include "include/ark.h"
#include "unittest/unittest_utils.h"

const std::string void_kernel = "extern \"C\" __global__ void kernel() {}";

ark::unittest::State test_gpu_kernel() {
    auto ctx = ark::GpuContext::get_context(0, 1);
    ark::GpuKernel kernel(ctx, void_kernel, {1, 1, 1}, {1, 1, 1}, 0, "kernel");
    kernel.compile();
    return ark::unittest::SUCCESS;
}

//
const std::string test_kernel_loop_void =
<<<<<<< HEAD
    "__device__ void ark_loop_body(char *buf, int _iter) {\n"
=======
    "__device__ void ark_loop_body(char *_buf, int _iter) {\n"
>>>>>>> 1cadfaaf
    "  // Do nothing. Print iteration counter.\n"
    "  if (threadIdx.x == 0 && blockIdx.x == 0) {\n"
    "    if (_iter % 50 == 49) {\n"
    "      printf(\".\\n\");\n"
    "    } else {\n"
    "      printf(\".\");\n"
    "    }\n"
    "  }\n"
    "}\n";

ark::unittest::State test_gpu_loop_kernel() {
    auto ctx = ark::GpuContext::get_context(0, 1);
    ctx->freeze();

    ark::GpuLoopKernel glk{ctx,
                           "test_kernel_loop_void",
                           {test_kernel_loop_void},
                           ctx->get_gpu_manager()->info().num_sm,
                           1,
                           0};
    glk.compile();
    glk.load();

    glk.launch(ctx->get_gpu_manager()->create_stream());
    glk.run(100);
    glk.stop();

    return ark::unittest::SUCCESS;
}

int main() {
    ark::init();
    UNITTEST(test_gpu_kernel);
    UNITTEST(test_gpu_loop_kernel);
    return 0;
}<|MERGE_RESOLUTION|>--- conflicted
+++ resolved
@@ -18,11 +18,7 @@
 
 //
 const std::string test_kernel_loop_void =
-<<<<<<< HEAD
-    "__device__ void ark_loop_body(char *buf, int _iter) {\n"
-=======
     "__device__ void ark_loop_body(char *_buf, int _iter) {\n"
->>>>>>> 1cadfaaf
     "  // Do nothing. Print iteration counter.\n"
     "  if (threadIdx.x == 0 && blockIdx.x == 0) {\n"
     "    if (_iter % 50 == 49) {\n"
