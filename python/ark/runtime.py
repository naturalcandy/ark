--- conflicted
+++ resolved
@@ -47,15 +47,7 @@
 
 
 class Executor(_Executor):
-    def __init__(
-        self,
-        device_id: int,
-        stream: int,
-        name: str,
-        plan: Plan,
-        loop_mode: bool = True,
-    ):
-        super().__init__(device_id, stream, name, str(plan), loop_mode)
+    pass
 
 
 class Runtime:
@@ -157,7 +149,6 @@
         # If the RuntimeState is init, we need to create a new executor and
         # compile the kernels
         if self.state == Runtime.State.Init:
-<<<<<<< HEAD
             if self.executor is not None:
                 if not self.executor.destroyed():
                     logging.warning(
@@ -165,14 +156,6 @@
                     )
                     self.executor.destroy()
             self.executor = Executor(
-=======
-            if _RuntimeState.executor is not None:
-                if not _RuntimeState.executor.destroyed():
-                    logging.warn("Destroying an old executor")
-                    _RuntimeState.executor.destroy()
-
-            _RuntimeState.executor = Executor(
->>>>>>> 11901c4a
                 device_id,
                 stream,
                 "ArkRuntime",
