// Copyright (c) Microsoft Corporation.
// Licensed under the MIT license.

#include <dlpack/dlpack.h>
#include <pybind11/operators.h>
#include <pybind11/pybind11.h>
#include <pybind11/stl.h>

#include <ark/executor.hpp>
#include <ark/model.hpp>
#include <iostream>
#include <stdexcept>
namespace py = pybind11;

static void tensor_write(ark::Executor *exe, const ark::Tensor &tensor,
                         py::buffer host_buffer, uintptr_t stream) {
    py::buffer_info info = host_buffer.request();
    exe->tensor_write(tensor, reinterpret_cast<void *>(info.ptr),
                      info.size * info.itemsize,
                      reinterpret_cast<ark::Stream>(stream), false);
}

static void tensor_write(ark::Executor *exe, const ark::Tensor &tensor,
                         size_t address, size_t bytes, uintptr_t stream,
                         bool is_d2d) {
    exe->tensor_write(tensor, reinterpret_cast<void *>(address), bytes,
                      reinterpret_cast<ark::Stream>(stream), is_d2d);
}

static void tensor_read(ark::Executor *exe, const ark::Tensor &tensor,
                        py::buffer host_buffer, uintptr_t stream) {
    py::buffer_info info = host_buffer.request();
    exe->tensor_read(tensor, reinterpret_cast<void *>(info.ptr),
                     info.size * info.itemsize,
                     reinterpret_cast<ark::Stream>(stream), false);
}

static void tensor_read(ark::Executor *exe, const ark::Tensor &tensor,
                        size_t address, size_t bytes, uintptr_t stream,
                        bool is_d2d) {
    exe->tensor_read(tensor, reinterpret_cast<void *>(address), bytes,
                     reinterpret_cast<ark::Stream>(stream), is_d2d);
}

static DLDataType get_dl_dtype(const ark::DataType &ark_data_type) {
    DLDataType dl_data_type;
    dl_data_type.lanes = 1;
    if (ark_data_type == ark::FP32) {
        dl_data_type.code = kDLFloat;
        dl_data_type.bits = 32;
    } else if (ark_data_type == ark::FP16) {
        dl_data_type.code = kDLFloat;
        dl_data_type.bits = 16;
    } else if (ark_data_type == ark::BF16) {
        dl_data_type.code = kDLBfloat;
        dl_data_type.bits = 16;
    } else if (ark_data_type == ark::INT32) {
        dl_data_type.code = kDLInt;
        dl_data_type.bits = 32;
    } else if (ark_data_type == ark::UINT32) {
        dl_data_type.code = kDLUInt;
        dl_data_type.bits = 32;
    } else if (ark_data_type == ark::INT8) {
        dl_data_type.code = kDLInt;
        dl_data_type.bits = 8;
    } else if (ark_data_type == ark::UINT8) {
        dl_data_type.code = kDLUInt;
        dl_data_type.bits = 8;
    } else if (ark_data_type == ark::BYTE) {
        dl_data_type.code = kDLUInt;
        dl_data_type.bits = 8;
    } else {
        throw std::runtime_error("unexpected error");
    }
    return dl_data_type;
}

static DLDeviceType get_device_type() {
#if defined(ARK_CUDA)
    return kDLCUDA;
#elif defined(ARK_ROCM)
    return kDLROCM;
#else
    return kDLCPU;
#endif
}

static DLManagedTensor *to_dlpack(ark::Executor &exe,
                                  const ark::Tensor &tensor) {
    DLTensor dl_tensor;
    dl_tensor.data = reinterpret_cast<void *>(exe.tensor_address(tensor));
    size_t offset_in_elements =
        tensor.offsets().is_no_dim() ? 0 : tensor.offsets().vector()[0];
    dl_tensor.byte_offset = offset_in_elements * tensor.data_type().bytes();
    dl_tensor.device.device_type = get_device_type();
    dl_tensor.device.device_id = static_cast<int32_t>(exe.device_id());
    dl_tensor.ndim = static_cast<int32_t>(tensor.shape().ndims());
    dl_tensor.dtype = get_dl_dtype(tensor.data_type());

    dl_tensor.shape =
        tensor.shape().is_no_dim() ? nullptr : new int64_t[dl_tensor.ndim];
    dl_tensor.strides =
        tensor.strides().is_no_dim() ? nullptr : new int64_t[dl_tensor.ndim];
    auto shape = tensor.shape();
    if (dl_tensor.shape) {
        for (int i = 0; i < dl_tensor.ndim; ++i) {
            dl_tensor.shape[i] = shape[i];
        }
    }
    if (dl_tensor.strides) {
        dl_tensor.strides[dl_tensor.ndim - 1] = 1;
        for (int i = dl_tensor.ndim - 2; i >= 0; --i) {
            dl_tensor.strides[i] =
                dl_tensor.shape[i + 1] * dl_tensor.strides[i + 1];
        }
    }
    DLManagedTensor *dl_managed_tensor = new DLManagedTensor();
    dl_managed_tensor->dl_tensor = dl_tensor;
    dl_managed_tensor->manager_ctx = nullptr;
    dl_managed_tensor->deleter = [](DLManagedTensor *self) {
        if (self->dl_tensor.shape) {
            delete[] self->dl_tensor.shape;
            self->dl_tensor.shape = nullptr;
        }
        if (self->dl_tensor.strides) {
            delete[] self->dl_tensor.strides;
            self->dl_tensor.strides = nullptr;
        }
    };
    return dl_managed_tensor;
}

void free_capsule(PyObject *capsule) {
    const char *name = PyCapsule_GetName(capsule);
    auto *dl_managed_tensor =
        static_cast<DLManagedTensor *>(PyCapsule_GetPointer(capsule, name));
    if (dl_managed_tensor) {
        dl_managed_tensor->deleter(dl_managed_tensor);
        dl_managed_tensor = nullptr;
    }
}

py::capsule to_dlpack_capsule(ark::Executor &self, const ark::Tensor &tensor) {
    DLManagedTensor *dl_managed_tensor = to_dlpack(self, tensor);
    const char *capsule_name = "dltensor";
    PyObject *dl_capsule = PyCapsule_New(static_cast<void *>(dl_managed_tensor),
                                         capsule_name, free_capsule);
    return py::reinterpret_steal<py::capsule>(dl_capsule);
}

void register_executor(py::module &m) {
    py::class_<ark::Executor>(m, "_Executor")
        .def(py::init([](int device_id, uintptr_t stream,
                         const std::string &name, const std::string &plan,
                         bool loop_mode) {
            return new ark::Executor(device_id,
                                     reinterpret_cast<ark::Stream>(stream),
                                     name, plan, loop_mode);
        }))
        .def("device_id", &ark::Executor::device_id)
        .def("stream",
             [](ark::Executor *self) {
                 return reinterpret_cast<uintptr_t>(self->stream());
             })
        .def("plan", &ark::Executor::plan)
        .def("compile", &ark::Executor::compile)
        .def("launch", &ark::Executor::launch)
        .def("run", &ark::Executor::run, py::arg("iter"))
        .def("wait", &ark::Executor::wait, py::arg("max_spin_count") = -1)
        .def("stop", &ark::Executor::stop, py::arg("max_spin_count") = -1)
        .def("barrier", &ark::Executor::barrier)
        .def("destroy", &ark::Executor::destroy)
        .def("destroyed", &ark::Executor::destroyed)
        .def("tensor_address", &ark::Executor::tensor_address,
             py::arg("tensor"))
        .def("tensor_read",
             py::overload_cast<ark::Executor *, const ark::Tensor &, py::buffer,
                               uintptr_t>(&tensor_read),
             py::arg("tensor"), py::arg("data"), py::arg("stream"))
        .def("tensor_read",
             py::overload_cast<ark::Executor *, const ark::Tensor &, size_t,
                               size_t, uintptr_t, bool>(&tensor_read),
             py::arg("tensor"), py::arg("address"), py::arg("bytes"),
             py::arg("stream"), py::arg("is_d2d"))
        .def("tensor_write",
             py::overload_cast<ark::Executor *, const ark::Tensor &, py::buffer,
                               uintptr_t>(&tensor_write),
             py::arg("tensor"), py::arg("data"), py::arg("stream"))
        .def("tensor_write",
             py::overload_cast<ark::Executor *, const ark::Tensor &, size_t,
                               size_t, uintptr_t, bool>(&tensor_write),
             py::arg("tensor"), py::arg("address"), py::arg("bytes"),
             py::arg("stream"), py::arg("is_d2d"))
<<<<<<< HEAD
=======
        .def("get_dl_tensor", &to_dlpack_capsule)
>>>>>>> 61f77435
        .def("add_plan", &ark::Executor::add_plan, py::arg("plan"));
}<|MERGE_RESOLUTION|>--- conflicted
+++ resolved
@@ -191,9 +191,6 @@
                                size_t, uintptr_t, bool>(&tensor_write),
              py::arg("tensor"), py::arg("address"), py::arg("bytes"),
              py::arg("stream"), py::arg("is_d2d"))
-<<<<<<< HEAD
-=======
         .def("get_dl_tensor", &to_dlpack_capsule)
->>>>>>> 61f77435
         .def("add_plan", &ark::Executor::add_plan, py::arg("plan"));
 }