// Copyright (c) Microsoft Corporation.
// Licensed under the MIT license.

#include <dlpack/dlpack.h>
#include <pybind11/operators.h>
#include <pybind11/pybind11.h>
#include <pybind11/stl.h>

#include <ark/model.hpp>
#include <ark/model_graph.hpp>

#include "logging.hpp"

namespace py = pybind11;

struct DLTensorMetadata {
    void *data_ptr;
    int32_t device_id;
    DLDeviceType device_type;
    int32_t ndim;
    DLDataType dtype;
    std::vector<int64_t> shape;
    std::vector<int64_t> strides;
    uint64_t byte_offset;
};

static DLTensorMetadata extractDLTensorMetadata(DLManagedTensor *dl_tensor) {
    DLTensorMetadata metadata;
    metadata.data_ptr = dl_tensor->dl_tensor.data;
    metadata.device_id = dl_tensor->dl_tensor.device.device_id;
    metadata.device_type = dl_tensor->dl_tensor.device.device_type;
    metadata.ndim = dl_tensor->dl_tensor.ndim;
    metadata.dtype = dl_tensor->dl_tensor.dtype;
    metadata.shape.assign(
        dl_tensor->dl_tensor.shape,
        dl_tensor->dl_tensor.shape + dl_tensor->dl_tensor.ndim);
    if (dl_tensor->dl_tensor.strides != nullptr) {
        metadata.strides.assign(
            dl_tensor->dl_tensor.strides,
            dl_tensor->dl_tensor.strides + dl_tensor->dl_tensor.ndim);
    }
    metadata.byte_offset = dl_tensor->dl_tensor.byte_offset;
    return metadata;
}

static ark::DataType from_dl_dtype(const DLDataType &dl_dtype) {
    if (dl_dtype.lanes != 1) {
        ERR(ark::UnsupportedError, "unsupported data type");
    }
    ark::DataType ark_dtype;
    if (dl_dtype.code == kDLFloat && dl_dtype.bits == 32) {
        ark_dtype = ark::FP32;
    } else if (dl_dtype.code == kDLFloat && dl_dtype.bits == 16) {
        ark_dtype = ark::FP16;
    } else if (dl_dtype.code == kDLBfloat && dl_dtype.bits == 16) {
        ark_dtype = ark::BF16;
    } else if (dl_dtype.code == kDLInt && dl_dtype.bits == 32) {
        ark_dtype = ark::INT32;
    } else if (dl_dtype.code == kDLUInt && dl_dtype.bits == 32) {
        ark_dtype = ark::UINT32;
    } else if (dl_dtype.code == kDLInt && dl_dtype.bits == 8) {
        ark_dtype = ark::INT8;
    } else if (dl_dtype.code == kDLUInt && dl_dtype.bits == 8) {
        ark_dtype = ark::UINT8;
    } else {
        ERR(ark::UnsupportedError, "unsupported data type");
    }
    return ark_dtype;
}

void register_model(py::module &m) {
    py::class_<ark::Model, ark::ModelGraph>(m, "_Model")
        .def(py::init<int, int>(), py::arg("rank"), py::arg("world_size"))
        .def("rank", &ark::Model::rank)
        .def("world_size", &ark::Model::world_size)
        .def("id", &ark::Model::id)
        .def("compress", &ark::Model::compress)
        .def("add",
             py::overload_cast<ark::Tensor, ark::Tensor, ark::Tensor,
                               const std::string &>(&ark::Model::add),
             py::arg("input"), py::arg("other"), py::arg("output"),
             py::arg("name"))
        .def("add",
             py::overload_cast<ark::Tensor, float, ark::Tensor,
                               const std::string &>(&ark::Model::add),
             py::arg("input"), py::arg("other"), py::arg("output"),
             py::arg("name"))
        .def("cast", &ark::Model::cast, py::arg("input"), py::arg("data_type"),
             py::arg("output"), py::arg("name"))
        .def("constant", &ark::Model::constant, py::arg("value"),
             py::arg("shape"), py::arg("data_type"), py::arg("name"))
        .def("copy",
             py::overload_cast<ark::Tensor, ark::Tensor, const std::string &>(
                 &ark::Model::copy),
             py::arg("input"), py::arg("output"), py::arg("name"))
        .def("copy",
             py::overload_cast<float, ark::Tensor, const std::string &>(
                 &ark::Model::copy),
             py::arg("input"), py::arg("output"), py::arg("name"))
        .def("div",
             py::overload_cast<ark::Tensor, ark::Tensor, ark::Tensor,
                               const std::string &>(&ark::Model::div),
             py::arg("input"), py::arg("other"), py::arg("output"),
             py::arg("name"))
        .def("div",
             py::overload_cast<ark::Tensor, float, ark::Tensor,
                               const std::string &>(&ark::Model::div),
             py::arg("input"), py::arg("other"), py::arg("output"),
             py::arg("name"))
        .def("embedding", &ark::Model::embedding, py::arg("input"),
             py::arg("weight"), py::arg("output"), py::arg("name"))
        .def("exp", &ark::Model::exp, py::arg("input"), py::arg("output"),
             py::arg("name"))
        .def("gelu", &ark::Model::gelu, py::arg("input"), py::arg("output"),
             py::arg("name"))
        .def("identity", &ark::Model::identity, py::arg("input"),
             py::arg("deps"), py::arg("name"))
        .def("matmul", &ark::Model::matmul, py::arg("input"), py::arg("other"),
             py::arg("output"), py::arg("trans_input"), py::arg("trans_other"),
             py::arg("name"))
        .def("mul",
             py::overload_cast<ark::Tensor, ark::Tensor, ark::Tensor,
                               const std::string &>(&ark::Model::mul),
             py::arg("input"), py::arg("other"), py::arg("output"),
             py::arg("name"))
        .def("mul",
             py::overload_cast<ark::Tensor, float, ark::Tensor,
                               const std::string &>(&ark::Model::mul),
             py::arg("input"), py::arg("other"), py::arg("output"),
             py::arg("name"))
        .def("noop", &ark::Model::noop, py::arg("input"), py::arg("name"))
        .def(
            "placeholder",
            [](ark::Model &model, const ark::Dims &shape,
               const ark::DataType &data_type, const ark::Dims &strides,
               const ark::Dims &offsets, const ark::Dims &padded_shape,
               int rank, uintptr_t data, const std::string &name) {
                return model.placeholder(shape, data_type, strides, offsets,
                                         padded_shape, rank,
                                         reinterpret_cast<void *>(data), name);
            },
            py::arg("shape"), py::arg("data_type"), py::arg("strides"),
            py::arg("offsets"), py::arg("padded_shape"), py::arg("rank"),
            py::arg("data"), py::arg("name"))
        .def("reduce_max", &ark::Model::reduce_max, py::arg("input"),
             py::arg("axis"), py::arg("keepdims"), py::arg("output"),
             py::arg("name"))
        .def("reduce_mean", &ark::Model::reduce_mean, py::arg("input"),
             py::arg("axis"), py::arg("keepdims"), py::arg("output"),
             py::arg("name"))
        .def("reduce_sum", &ark::Model::reduce_sum, py::arg("input"),
             py::arg("axis"), py::arg("keepdims"), py::arg("output"),
             py::arg("name"))
        .def("relu", &ark::Model::relu, py::arg("input"), py::arg("output"),
             py::arg("name"))
        .def("reshape", &ark::Model::reshape, py::arg("input"),
             py::arg("shape"), py::arg("allowzero"), py::arg("name"))
        .def("rope", &ark::Model::rope, py::arg("input"), py::arg("other"),
             py::arg("output"), py::arg("name"))
        .def("rsqrt", &ark::Model::rsqrt, py::arg("input"), py::arg("output"),
             py::arg("name"))
        .def("sharding", &ark::Model::sharding, py::arg("input"),
             py::arg("axis"), py::arg("dim_per_shard"), py::arg("name"))
        .def("sigmoid", &ark::Model::sigmoid, py::arg("input"),
             py::arg("output"), py::arg("name"))
        .def("sqrt", &ark::Model::sqrt, py::arg("input"), py::arg("output"),
             py::arg("name"))
        .def("sub",
             py::overload_cast<ark::Tensor, ark::Tensor, ark::Tensor,
                               const std::string &>(&ark::Model::sub),
             py::arg("input"), py::arg("other"), py::arg("output"),
             py::arg("name"))
        .def("sub",
             py::overload_cast<ark::Tensor, float, ark::Tensor,
                               const std::string &>(&ark::Model::sub),
             py::arg("input"), py::arg("other"), py::arg("output"),
             py::arg("name"))
<<<<<<< HEAD
        .def("tensor",
             py::overload_cast<const ark::Dims &, const ark::DataType &,
                               const ark::Dims &, const ark::Dims &,
                               const ark::Dims &, int, const std::string &>(
                 &ark::Model::tensor),
             py::arg("shape"), py::arg("data_type"), py::arg("strides"),
             py::arg("offsets"), py::arg("padded_shape"), py::arg("rank"),
             py::arg("name"))
        .def("placeholder",
             py::overload_cast<const ark::Dims &, const ark::DataType &,
                               const ark::Dims &, const ark::Dims &,
                               const ark::Dims &, int, const std::string &,
                               void *>(&ark::Model::placeholder),
             py::arg("shape"), py::arg("data_type"), py::arg("strides"),
             py::arg("offsets"), py::arg("padded_shape"), py::arg("rank"),
             py::arg("name"), py::arg("external_data"))
        .def(
            "placeholder",
            [](ark::Model &self, py::capsule input, int rank,
               const std::string &name) {
                DLManagedTensor *dl_tensor =
                    static_cast<DLManagedTensor *>(input.get_pointer());
                DLTensorMetadata metadata = extractDLTensorMetadata(dl_tensor);
                ark::DataType ark_dtype = from_dl_dtype(metadata.dtype);
                ark::Dims shape(metadata.shape);
                return self.placeholder(shape, ark_dtype, {}, {}, {}, rank,
                                        name, metadata.data_ptr);
            },
            py::arg("external_tensor"), py::arg("rank"), py::arg("name"))
=======
        .def("tensor", &ark::Model::tensor, py::arg("shape"),
             py::arg("data_type"), py::arg("strides"), py::arg("offsets"),
             py::arg("padded_shape"), py::arg("rank"), py::arg("name"))
>>>>>>> d0a18361
        .def("transpose", &ark::Model::transpose, py::arg("input"),
             py::arg("permutation"), py::arg("output"), py::arg("name"))
        .def("all_reduce", &ark::Model::all_reduce, py::arg("input"),
             py::arg("rank"), py::arg("world_size"), py::arg("output"),
             py::arg("name"));
}<|MERGE_RESOLUTION|>--- conflicted
+++ resolved
@@ -175,7 +175,6 @@
                                const std::string &>(&ark::Model::sub),
              py::arg("input"), py::arg("other"), py::arg("output"),
              py::arg("name"))
-<<<<<<< HEAD
         .def("tensor",
              py::overload_cast<const ark::Dims &, const ark::DataType &,
                                const ark::Dims &, const ark::Dims &,
@@ -205,11 +204,6 @@
                                         name, metadata.data_ptr);
             },
             py::arg("external_tensor"), py::arg("rank"), py::arg("name"))
-=======
-        .def("tensor", &ark::Model::tensor, py::arg("shape"),
-             py::arg("data_type"), py::arg("strides"), py::arg("offsets"),
-             py::arg("padded_shape"), py::arg("rank"), py::arg("name"))
->>>>>>> d0a18361
         .def("transpose", &ark::Model::transpose, py::arg("input"),
              py::arg("permutation"), py::arg("output"), py::arg("name"))
         .def("all_reduce", &ark::Model::all_reduce, py::arg("input"),
