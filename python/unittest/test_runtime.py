# Copyright (c) Microsoft Corporation.
# Licensed under the MIT license.

import ark
<<<<<<< HEAD
import numpy as np
import json
=======
>>>>>>> afb518a7


def test_runtime_relaunch():
    ark.init()

    with ark.Runtime.get_runtime() as rt:
        assert rt.launched() == False
        rt.launch()
        assert rt.launched() == True

    with ark.Runtime.get_runtime() as rt:
        assert rt.launched() == False
<<<<<<< HEAD
        rt.launch(plan=empty_plan)
        assert rt.launched() == True


def test_add_plans():
    ark.init()
    M, N = 64, 64
    input_tensor = ark.tensor([M, N], ark.fp16)
    other_tensor = ark.tensor([M, N], ark.fp16)
    output_tensor = ark.add(input_tensor, other_tensor)
    runtime = ark.Runtime()
    runtime.launch()
    input_tensor_host = np.random.rand(M, N).astype(np.float16)
    input_tensor.from_numpy(input_tensor_host)
    other_tensor_host = np.random.rand(M, N).astype(np.float16)
    other_tensor.from_numpy(other_tensor_host)
    runtime.run()
    output_tensor_host = output_tensor.to_numpy()
    np.testing.assert_allclose(
        output_tensor_host, input_tensor_host + other_tensor_host
    )
    runtime.reset(persist=True)
    ark.init(keep_runtime=True)
    prev_output = output_tensor
    new_tensor = ark.tensor([M, N], ark.fp16)
    final_output = ark.add(prev_output, new_tensor)
    runtime.launch()
    new_tensor_host = np.random.rand(M, N).astype(np.float16)
    new_tensor.from_numpy(new_tensor_host)
    runtime.run()
    final_output_host = final_output.to_numpy()
    np.testing.assert_allclose(
        final_output_host, output_tensor_host + new_tensor_host
    )
    runtime.reset()

test_add_plans()
=======
        rt.launch()
        assert rt.launched() == True
>>>>>>> afb518a7
<|MERGE_RESOLUTION|>--- conflicted
+++ resolved
@@ -2,11 +2,7 @@
 # Licensed under the MIT license.
 
 import ark
-<<<<<<< HEAD
 import numpy as np
-import json
-=======
->>>>>>> afb518a7
 
 
 def test_runtime_relaunch():
@@ -19,8 +15,7 @@
 
     with ark.Runtime.get_runtime() as rt:
         assert rt.launched() == False
-<<<<<<< HEAD
-        rt.launch(plan=empty_plan)
+        rt.launch()
         assert rt.launched() == True
 
 
@@ -56,8 +51,4 @@
     )
     runtime.reset()
 
-test_add_plans()
-=======
-        rt.launch()
-        assert rt.launched() == True
->>>>>>> afb518a7
+test_add_plans()