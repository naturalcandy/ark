# Copyright (c) Microsoft Corporation.
# Licensed under the MIT license.

import torch
import numpy as np
import torch.nn as nn
import ark

# Define the parameters of the model
batch_size = 1
seq_len = 64
d_model = 512
d_ff = 2048


def convert_state_dict(state_dict: dict, type="numpy"):
    """
    Convert the state_dict of a module to np.ndarray or torch.Tensor type
    """
    new_state_dict = {}
    for key in state_dict:
        if type == "torch":
            new_state_dict[key] = torch.from_numpy(state_dict[key])
        elif type == "numpy":
            new_state_dict[key] = state_dict[key].numpy()
    return new_state_dict


class SubModuleARK(ark.Module):
    def __init__(self):
        super(SubModuleARK, self).__init__()
        # Define the parameters of the submodule
<<<<<<< HEAD
        self.weight_2 = ark.parameter([d_ff, d_model], ark.FP16)
=======
        self.weight_2 = ark.parameter([d_ff, d_model], ark.fp16)
>>>>>>> 3a1a6b11

    def forward(self, inputs):
        # Perform the forward pass of the submodule
        middle_result1 = ark.matmul(inputs, self.weight_2)
        return middle_result1


class TestModelARK(ark.Module):
    def __init__(self):
        super(TestModelARK, self).__init__()
        # Define the parameters of the module
<<<<<<< HEAD
        self.weight_1 = ark.parameter([d_model, d_ff], ark.FP16)
=======
        self.weight_1 = ark.parameter([d_model, d_ff], ark.fp16)
>>>>>>> 3a1a6b11
        # Create a submodule of the module
        self.submodule = SubModuleARK()

    def forward(self, inputs):
        # Perform the forward pass of the model
        output = ark.matmul(inputs, self.weight_1)
        output = ark.relu(output)
        output = self.submodule(output)
        output = ark.add(output, inputs)
        output = ark.layernorm(output)
        return output


# Use pytorch to define the same model
class SubModulePytorch(nn.Module):
    def __init__(self):
        super(SubModulePytorch, self).__init__()
        self.weight_2 = nn.Parameter(torch.FloatTensor(d_ff, d_model))

    def forward(self, inputs):
        middle_result1 = torch.matmul(inputs, self.weight_2)
        return middle_result1


class TestModelPytorch(nn.Module):
    def __init__(self):
        super(TestModelPytorch, self).__init__()
        # Define the parameters of the module
        self.weight_1 = nn.Parameter(torch.FloatTensor(d_model, d_ff))
        # Create a submodule of the module
        self.submodule = SubModulePytorch()

    def forward(self, inputs):
        # Perform the forward pass of the model
        output = torch.matmul(inputs, self.weight_1)
        output = nn.ReLU()(output)
        output = self.submodule(output)
        output = nn.LayerNorm(d_model)(output + inputs)
        return output


# An example of using the ARK module
def module_test():
    # Create an input tensor
    input_tensor = ark.tensor([batch_size, seq_len, d_model], ark.fp16)

    # Create an ARK module
    ark_model = TestModelARK()

    # Perform the forward pass
    output_tensor = ark_model(input_tensor)

    # Initialize the ARK runtime
    runtime = ark.Runtime()

    # Launch the ARK runtime
    runtime.launch()

    # Initialize the input tensor
    input_tensor_host = (
        (np.random.rand(batch_size, seq_len, d_model) - 0.5) * 0.1
    ).astype(np.float16)
    input_tensor.from_numpy(input_tensor_host)

    # Initialize the parameters of the ARK module using numpy state_dict
    weight_1_host = ((np.random.rand(d_model, d_ff) - 0.5) * 0.1).astype(
        np.float16
    )
    weight_2_host = ((np.random.rand(d_ff, d_model) - 0.5) * 0.1).astype(
        np.float16
    )
    state_dict = {
        "weight_1": weight_1_host,
        "submodule.weight_2": weight_2_host,
    }

    # Load model parameters
    ark_model.load_state_dict(state_dict)

    # Run the ARK model
    runtime.run()

    # Copy the ARK module output tensor from device to host
    output_tensor_host = output_tensor.to_numpy()

    # For simplicity, we use float32 to compute the ground truth using pytorch
    input_tensor_host_float32 = input_tensor_host.astype(np.float32)
    torch_input = torch.from_numpy(input_tensor_host_float32)

    torch_model = TestModelPytorch()

    # Convert the numpy.ndarray type state_dict to torch.Tensor type state_dict
    torch_state_dict = convert_state_dict(state_dict, "torch")
    # Load model parameters
    torch_model.load_state_dict(torch_state_dict)

    # Run the pytorch model to compute the ground truth
    gt = torch_model(torch_input).detach().numpy().astype(np.float16)

    # Test if the result is correct
    max_error = np.max(np.abs(output_tensor_host - gt))
    avg_error = np.mean(np.abs(output_tensor_host - gt))

    # Use ark_model.state_dict() to get the state_dict of the ARK module
    # Note that the state_dict of the ARK module might be modified at the ARK kernel launch time
    ark_state_dict = ark_model.state_dict()

    # Test if the parameters are the same
    for k, v in state_dict.items():
        np.testing.assert_allclose(v, ark_state_dict[k])

    print("ARK module test")
    print(
        "batch_size:",
        batch_size,
        "seq_len:",
        seq_len,
        "d_model:",
        d_model,
        "d_ff:",
        d_ff,
    )
    print("max error: ", max_error, "avg error: ", avg_error)


if __name__ == "__main__":
    ark.init()
    module_test()<|MERGE_RESOLUTION|>--- conflicted
+++ resolved
@@ -30,11 +30,7 @@
     def __init__(self):
         super(SubModuleARK, self).__init__()
         # Define the parameters of the submodule
-<<<<<<< HEAD
-        self.weight_2 = ark.parameter([d_ff, d_model], ark.FP16)
-=======
         self.weight_2 = ark.parameter([d_ff, d_model], ark.fp16)
->>>>>>> 3a1a6b11
 
     def forward(self, inputs):
         # Perform the forward pass of the submodule
@@ -46,11 +42,7 @@
     def __init__(self):
         super(TestModelARK, self).__init__()
         # Define the parameters of the module
-<<<<<<< HEAD
-        self.weight_1 = ark.parameter([d_model, d_ff], ark.FP16)
-=======
         self.weight_1 = ark.parameter([d_model, d_ff], ark.fp16)
->>>>>>> 3a1a6b11
         # Create a submodule of the module
         self.submodule = SubModuleARK()
 
