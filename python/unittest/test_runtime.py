# Copyright (c) Microsoft Corporation.
# Licensed under the MIT license.

<<<<<<< HEAD
from unittest_common import ark, pytest_ark
import numpy as np


@pytest_ark()
def test_runtime_relaunch():
    with ark.Runtime.get_runtime() as rt:
        assert rt.launched() == False
        rt.launch()
        assert rt.launched() == True

    with ark.Runtime.get_runtime() as rt:
        assert rt.launched() == False
        rt.launch()
        assert rt.launched() == True


@pytest_ark()
def test_runtime_init():
    M, N = 64, 64
    input_tensor = ark.tensor([M, N], ark.fp16)
    other_tensor = ark.tensor([M, N], ark.fp16)
    output_tensor = ark.add(input_tensor, other_tensor)
    runtime = ark.Runtime()
    runtime.launch()
    input_tensor_host = np.random.rand(M, N).astype(np.float16)
    input_tensor.from_numpy(input_tensor_host)
    other_tensor_host = np.random.rand(M, N).astype(np.float16)
    other_tensor.from_numpy(other_tensor_host)
    runtime.run()
    output_tensor_host = output_tensor.to_numpy()
    np.testing.assert_allclose(
        output_tensor_host, input_tensor_host + other_tensor_host
    )
    runtime.stop()
    ark.Model.reset()
    prev_output = output_tensor
    new_tensor = ark.tensor([M, N], ark.fp16)
    final_output = ark.add(prev_output, new_tensor)
    runtime.launch()
    new_tensor_host = np.random.rand(M, N).astype(np.float16)
    new_tensor.from_numpy(new_tensor_host)
    runtime.run()
    final_output_host = final_output.to_numpy()
    np.testing.assert_allclose(
        final_output_host, output_tensor_host + new_tensor_host
    )
    runtime.reset()


@pytest_ark()
def test_runtime_reuse_plans():
    M, N = 64, 64
    input_tensor = ark.tensor([M, N], ark.fp16)
    other_tensor = ark.tensor([M, N], ark.fp16)
    output_tensor = ark.add(input_tensor, other_tensor)
    runtime = ark.Runtime()
    runtime.launch()
    input_tensor_host = np.random.rand(M, N).astype(np.float16)
    input_tensor.from_numpy(input_tensor_host)
    other_tensor_host = np.random.rand(M, N).astype(np.float16)
    other_tensor.from_numpy(other_tensor_host)
    runtime.run()
    output_tensor_host = output_tensor.to_numpy()
    np.testing.assert_allclose(
        output_tensor_host, input_tensor_host + other_tensor_host
    )
    runtime.stop()
    ark.Model.reset()
    runtime.launch()
    runtime.run()
    output_tensor_host = output_tensor.to_numpy()
    np.testing.assert_allclose(
        output_tensor_host, input_tensor_host + other_tensor_host
    )
    runtime.reset()
=======
from common import ark, pytest_ark
>>>>>>> 8b460393
<|MERGE_RESOLUTION|>--- conflicted
+++ resolved
@@ -1,22 +1,8 @@
 # Copyright (c) Microsoft Corporation.
 # Licensed under the MIT license.
 
-<<<<<<< HEAD
-from unittest_common import ark, pytest_ark
+from common import ark, pytest_ark
 import numpy as np
-
-
-@pytest_ark()
-def test_runtime_relaunch():
-    with ark.Runtime.get_runtime() as rt:
-        assert rt.launched() == False
-        rt.launch()
-        assert rt.launched() == True
-
-    with ark.Runtime.get_runtime() as rt:
-        assert rt.launched() == False
-        rt.launch()
-        assert rt.launched() == True
 
 
 @pytest_ark()
@@ -78,6 +64,3 @@
         output_tensor_host, input_tensor_host + other_tensor_host
     )
     runtime.reset()
-=======
-from common import ark, pytest_ark
->>>>>>> 8b460393
