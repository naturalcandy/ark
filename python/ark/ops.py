# Copyright (c) Microsoft Corporation.
# Licensed under the MIT license.

import json
from typing import Any, Dict, List, Iterable, Union

from .tensor import Dims, Tensor, Parameter, NullTensor
from .data_type import DataType, fp32
from .model import Model


def _is_list_or_tuple(obj):
    return isinstance(obj, list) or isinstance(obj, tuple)


def _config_to_str(config: Union[str, Dict[str, Any]]) -> str:
    if isinstance(config, str):
        return config
    return json.dumps(config)


def _tensor(
    shape: Iterable[int],
    dtype: DataType = fp32,
    strides: Iterable[int] = [],
    offsets: Iterable[int] = [],
    padded_shape: Iterable[int] = [],
    rank: int = -1,
    name: str = "",
) -> Tensor:
    if not _is_list_or_tuple(shape):
        raise ValueError("shape should be a list or tuple of integers")
    if not _is_list_or_tuple(strides):
        raise ValueError("strides should be a list or tuple of integers")
    if not _is_list_or_tuple(offsets):
        raise ValueError("offsets should be a list or tuple of integers")
    if not _is_list_or_tuple(padded_shape):
        raise ValueError("padded_shape should be a list or tuple of integers")
    # only support tensors with up to 4 dimensions
    if (
        len(shape) > 4
        or len(strides) > 4
        or len(offsets) > 4
        or len(padded_shape) > 4
    ):
        raise ValueError("Only support tensors with up to 4 dimensions")
    return Model.get_model().tensor(
        Dims(shape),
        dtype.ctype(),
        Dims(strides),
        Dims(offsets),
        Dims(padded_shape),
        rank,
        name,
    )


def add(
    input: Union[Tensor, float],
    other: Union[Tensor, float],
    output: Tensor = NullTensor,
    config: Union[str, Dict[str, Any]] = "",
    name: str = "add",
) -> Union[Tensor, float]:
    """
    Performs an element-wise addition operator between the `input`
    tensor and the `other` tensor.
    Usage:
    tensor_add = ark.add(tensor1, tensor2)
    """
    if isinstance(input, Tensor) and isinstance(other, Tensor):
        if input.runtime_id != other.runtime_id:
            raise ValueError("Tensors must be on the same runtime")
        a = input._tensor
        b = other._tensor
    elif isinstance(input, Tensor):
        a = input._tensor
        b = other
    elif isinstance(other, Tensor):
        a = other._tensor
        b = input
    elif output is NullTensor:
        return input + other
    else:
        return Tensor(
            Model.get_model().copy(
                input + other, output._tensor, _config_to_str(config), name
            )
        )
    if output is not NullTensor:
        output = output._tensor
    return Tensor(
        Model.get_model().add(a, b, output, _config_to_str(config), name),
        runtime_id=input.runtime_id,
    )


def cast(
    input: Tensor,
    dtype: DataType,
    output: Tensor = NullTensor,
    config: Union[str, Dict[str, Any]] = "",
    name: str = "cast",
) -> Tensor:
    """Type casting."""
    if output is not NullTensor:
        output = output._tensor
    return Tensor(
        Model.get_model().cast(
            input._tensor, dtype.ctype(), output, _config_to_str(config), name
        ),
        runtime_id=input.runtime_id,
    )


def constant(
    value: float,
    shape: Iterable[int],
    dtype: DataType = fp32,
    name: str = "constant",
    runtime_id: int = -1,
) -> Tensor:
    """Constant."""
    return Tensor(
        Model.get_model().constant(value, Dims(shape), dtype.ctype(), name),
        runtime_id=runtime_id,
    )


def copy(
    input: Union[Tensor, float],
    output: Tensor = NullTensor,
    config: Union[str, Dict[str, Any]] = "",
    name: str = "copy",
) -> Tensor:
    """Data caopy."""
    if output is not NullTensor:
        output = output._tensor
    if isinstance(input, Tensor):
        intput = intput._tensor
    return Tensor(
        Model.get_model().copy(intput, output, _config_to_str(config), name),
        runtime_id=input.runtime_id,
    )


def div(
    input: Tensor,
    other: Union[Tensor, float],
    output: Tensor = NullTensor,
    config: Union[str, Dict[str, Any]] = "",
    name: str = "div",
) -> Tensor:
    """
    Performs an element-wise division operator between the
    `input` tensor and the `other` tensor.
    Usage:
    tensor_mul = ark.div(tensor1, tensor2)
    """
    if output is not NullTensor:
        output = output._tensor
    if isinstance(other, Tensor):
        if input.runtime_id != other.runtime_id:
            raise ValueError("Tensors must be on the same runtime")
        other = other._tensor
    return Tensor(
        Model.get_model().div(
            input._tensor, other, output, _config_to_str(config), name
        ),
        runtime_id=input.runtime_id,
    )


def embedding(
    input: Tensor,
    weight: Tensor,
    output: Tensor = NullTensor,
    config: Union[str, Dict[str, Any]] = "",
    name: str = "embedding",
) -> Tensor:
    """Embedding layer."""
    if input.runtime_id != weight.runtime_id:
        raise ValueError("Tensors must be on the same runtime")
    if output is not NullTensor:
        output = output._tensor
    return Tensor(
        Model.get_model().embedding(
            input._tensor, weight._tensor, output, _config_to_str(config), name
        ),
        runtime_id=input.runtime_id,
    )


def exp(
    input: Tensor,
    output: Tensor = NullTensor,
    config: Union[str, Dict[str, Any]] = "",
    name: str = "exp",
) -> Tensor:
    """
    Calculates the exponential of the `input` tensor, element-wise.
    Usage:
    tensor_exp = ark.exp(tensor)
    """
    if output is not NullTensor:
        output = output._tensor
    return Tensor(
        Model.get_model().exp(
            input._tensor, output, _config_to_str(config), name
        ),
        runtime_id=input.runtime_id,
    )


def gelu(
    input: Tensor,
    output: Tensor = NullTensor,
    config: Union[str, Dict[str, Any]] = "",
    name: str = "gelu",
) -> Tensor:
    """
    Applies the Gaussian Error Linear Unit (GELU) activation
    function to the `input` tensor, element-wise. GELU is a smooth
    approximation of the rectifier function and is widely used in
    deep learning models.
    Usage:
    tensor_gelu = ark.gelu(tensor)
    """
    if output is not NullTensor:
        output = output._tensor
    return Tensor(
        Model.get_model().gelu(
            input._tensor, output, _config_to_str(config), name
        ),
        runtime_id=input.runtime_id,
    )


def identity(
    input: Tensor, deps: List[Tensor] = [], name: str = "identity"
) -> Tensor:
    """
    Returns an identical tensor of `input` with execution dependencies `deps`.
    Usage:
    tensor_identity = ark.identity(tensor, deps=[tensor1, tensor2])
    """
    dep_tensors = []
    for dep in deps:
        if not isinstance(dep, Tensor):
            raise TypeError("All dependencies should be a tensor")
        if input.runtime_id != dep.runtime_id:
            raise ValueError("All tensors must be on the same runtime")
        dep_tensors.append(dep._tensor)
    return Tensor(
        Model.get_model().identity(input._tensor, dep_tensors, name),
        runtime_id=input.runtime_id,
    )


def matmul(
    input: Tensor,
    other: Tensor,
    output: Tensor = NullTensor,
    transpose_input: bool = False,
    transpose_other: bool = False,
    config: Union[str, Dict[str, Any]] = "",
    name: str = "matmul",
) -> Tensor:
    """
    Performs matrix multiplication between the `input` tensor and
    `other` tensor, storing the result in `output`. Optional
    parameters allow controlling the behavior of the multiplication,
    such as transposing the input tensors and applying a ReLU
    activation.
    Usage:
    tensor_matmul = ark.matmul(tensor1, tensor2)
    """
    if input.runtime_id != other.runtime_id:
        raise ValueError("Tensors must be on the same runtime")
    if output is not NullTensor:
        output = output._tensor
    return Tensor(
        Model.get_model().matmul(
            input._tensor,
            other._tensor,
            output,
            transpose_input,
            transpose_other,
            _config_to_str(config),
            name,
        ),
        runtime_id=input.runtime_id,
    )


def mul(
    input: Tensor,
    other: Union[Tensor, float],
    output: Tensor = NullTensor,
    config: Union[str, Dict[str, Any]] = "",
    name: str = "mul",
) -> Tensor:
    """
    Performs an element-wise multiplication operator between the
    `input` tensor and the `other` tensor.
    Usage:
    tensor_mul = ark.mul(tensor1, tensor2)
    """
    if output is not NullTensor:
        output = output._tensor
    if isinstance(other, Tensor):
        if input.runtime_id != other.runtime_id:
            raise ValueError("Tensors must be on the same runtime")
        other = other._tensor
    return Tensor(
        Model.get_model().mul(
            input._tensor, other, output, _config_to_str(config), name
        ),
        runtime_id=input.runtime_id,
    )


def noop(input: Tensor, name: str = "noop"):
    """
    No operation. Returns nothing.
    """
    Model.get_model().noop(input._tensor, name)


def reduce_max(
    input: Tensor,
    axis: int,
    keepdims: bool = True,
    output: Tensor = NullTensor,
    config: Union[str, Dict[str, Any]] = "",
    name: str = "reduce_max",
) -> Tensor:
    """
    Performs reduction along the `axis` of the `input` tensor and
    stores the result in `output`.
    Usage:
    tensor_reduce_max = ark.reduce_max(tensor, axis=1)
    """
    if output is not NullTensor:
        output = output._tensor
    return Tensor(
        Model.get_model().reduce_max(
            input._tensor, axis, keepdims, output, _config_to_str(config), name
        ),
        runtime_id=input.runtime_id,
    )


def reduce_mean(
    input: Tensor,
    axis: int,
    keepdims: bool = True,
    output: Tensor = NullTensor,
    config: Union[str, Dict[str, Any]] = "",
    name: str = "reduce_mean",
) -> Tensor:
    """
    Performs reduction along the `axis` of the `input` tensor and
    stores the result in `output`.
    Usage:
    tensor_reduce_mean = ark.reduce_mean(tensor, axis=1)
    """
    if output is not NullTensor:
        output = output._tensor
    return Tensor(
        Model.get_model().reduce_mean(
            input._tensor, axis, keepdims, output, _config_to_str(config), name
        ),
        runtime_id=input.runtime_id,
    )


def reduce_sum(
    input: Tensor,
    axis: int,
    keepdims: bool = True,
    output: Tensor = NullTensor,
    config: Union[str, Dict[str, Any]] = "",
    name: str = "reduce_sum",
) -> Tensor:
    """
    Performs reduction along the `axis` of the `input` tensor and
    stores the result in `output`.
    Usage:
    # tensors shape is [64, 128]
    tensor_reduce_sum = ark.reduce_sum(tensor, axis=1)
    # tensor_reduce_sum is a tensor with shape [64, 1]
    """
    if output is not NullTensor:
        output = output._tensor
    return Tensor(
        Model.get_model().reduce_sum(
            input._tensor, axis, keepdims, output, _config_to_str(config), name
        ),
        runtime_id=input.runtime_id,
    )


def relu(
    input: Tensor,
    output: Tensor = NullTensor,
    config: Union[str, Dict[str, Any]] = "",
    name: str = "relu",
) -> Tensor:
    """
    Applies the ReLU activation function to the `input` tensor,
    element-wise.
    Usage:
    tensor_relu = ark.relu(tensor)
    """
    if output is not NullTensor:
        output = output._tensor
    return Tensor(
        Model.get_model().relu(
            input._tensor, output, _config_to_str(config), name
        ),
        runtime_id=input.runtime_id,
    )


def reshape(
    input: Tensor,
    shape: Iterable[int],
    allowzero: bool = False,
    name: str = "reshape",
) -> Tensor:
    """
    Reshape `input` to `shape`. If one dimension of `shape` is -1, it will
    be inferred from the `input`. If one dimension of `shape` is 0,
    by default (`allowzero` is false), that dimension is unchanged from
    the corresponding one of `input`. If `allowzero` is true, that dimension
    is set to 0, which means that the reshaped tensor is an empty tensor,
    i.e., `input` should also be an empty tensor. If `allowzero` is true,
    `shape` should not include both 0 and -1 at the same time. If `shape`
    is an empty vector, `input` will be converted to a scalar.
    Usage:
    # tensors shape is [128, 64]
    tensor = ark.reshape(tensor, [2, 64, 64])
    """
    if not _is_list_or_tuple(shape):
        raise ValueError("shape should be a list or tuple of integers")
    # only support tensors with up to 4 dimensions
    if len(shape) > 4:
        raise ValueError("Only support tensors with up to 4 dimensions")
    return Tensor(
        Model.get_model().reshape(input._tensor, Dims(shape), allowzero, name),
        runtime_id=input.runtime_id,
    )


def rope(
    input: Tensor,
    other: Tensor,
    output: Tensor = NullTensor,
    config: Union[str, Dict[str, Any]] = "",
    name: str = "rope",
) -> Tensor:
    """
    Calculates the square root of the `input` tensor, element-wise.
    Usage:
    tensor_rsqrt = ark.rsqrt(tensor)
    """
    if output is not NullTensor:
        output = output._tensor
    if input.runtime_id != other.runtime_id:
        raise ValueError("Tensors must be on the same runtime")
    return Tensor(
        Model.get_model().rope(
            input._tensor, other._tensor, output, _config_to_str(config), name
        ),
        runtime_id=input.runtime_id,
    )


def rsqrt(
    input: Tensor,
    output: Tensor = NullTensor,
    config: Union[str, Dict[str, Any]] = "",
    name: str = "rsqrt",
) -> Tensor:
    """
    Calculates the square root of the `input` tensor, element-wise.
    Usage:
    tensor_rsqrt = ark.rsqrt(tensor)
    """
    if output is not NullTensor:
        output = output._tensor
    return Tensor(
        Model.get_model().rsqrt(
            input._tensor, output, _config_to_str(config), name
        ),
        runtime_id=input.runtime_id,
    )


def sharding(
    input: Tensor, axis: int, dim_per_shard: int, name: str = "sharding"
) -> List[Tensor]:
    """
    Shard `input` along `axis` into `dim_per_shard`-dimensional shards.
    Usage:
    # tensors shape is [64, 128]
    tensor_sharding = ark.sharding(tensor, axis=1, dim_per_shard=64)
    # tensor_sharding is a list of 2 tensors, each of which has shape [64, 64]
    # The first tensor's buffer is the same as the first 64 columns of tensor
    # The second tensor's buffer is the same as the last 64 columns of tensor
    """
    _tensor_list = Model.get_model().sharding(
        input._tensor, axis, dim_per_shard, name
    )
    return [
        Tensor(_tensor, runtime_id=input.runtime_id) for _tensor in _tensor_list
    ]


def sigmoid(
    input: Tensor,
    output: Tensor = NullTensor,
    config: Union[str, Dict[str, Any]] = "",
    name: str = "sigmoid",
) -> Tensor:
    """
    Applies the Sigmoid activation function to the `input` tensor,
    element-wise.
    Usage:
    tensor_sigmoid = ark.sigmoid(tensor)
    """
    if output is not NullTensor:
        output = output._tensor
    return Tensor(
        Model.get_model().sigmoid(
            input._tensor, output, _config_to_str(config), name
        ),
        runtime_id=input.runtime_id,
    )


def sqrt(
    input: Tensor,
    output: Tensor = NullTensor,
    config: Union[str, Dict[str, Any]] = "",
    name: str = "sqrt",
) -> Tensor:
    """
    Calculates the square root of the `input` tensor, element-wise.
    Usage:
    tensor_sqrt = ark.sqrt(tensor)
    """
    if output is not NullTensor:
        output = output._tensor
    return Tensor(
        Model.get_model().sqrt(
            input._tensor, output, _config_to_str(config), name
        ),
        runtime_id=input.runtime_id,
    )


def sub(
    input: Tensor,
    other: Union[Tensor, float],
    output: Tensor = NullTensor,
    config: Union[str, Dict[str, Any]] = "",
    name: str = "sub",
) -> Tensor:
    """
    Performs an element-wise addition operator between the `input`
    tensor and the `other` tensor.
    Usage:
    tensor_add = ark.sub(tensor1, tensor2)
    """
    if output is not NullTensor:
        output = output._tensor
    if isinstance(other, Tensor):
        if input.runtime_id != other.runtime_id:
            raise ValueError("Tensors must be on the same runtime")
        other = other._tensor
    return Tensor(
        Model.get_model().sub(
            input._tensor, other, output, _config_to_str(config), name
        ),
        runtime_id=input.runtime_id,
    )


def tensor(
    shape: Iterable[int],
    dtype: DataType = fp32,
    strides: Iterable[int] = [],
    offsets: Iterable[int] = [],
    padded_shape: Iterable[int] = [],
    rank: int = -1,
    name: str = "",
    runtime_id: int = -1,
) -> Tensor:
    """
    Construct a tensor with given shape and data type.
    Usage:
    tensor = ark.tensor([1, 2, 3, 4], dtype=ark.fp32)
    tensor = ark.tensor([1, 2], dtype=ark.fp16)
    """
    return Tensor(
<<<<<<< HEAD
        _tensor(shape, dtype, strides, offsets, padded_shape, name),
        runtime_id=runtime_id,
=======
        _tensor(shape, dtype, strides, offsets, padded_shape, rank, name)
>>>>>>> 3dda44a8
    )


def transpose(
    input: Tensor,
    perm: Iterable[int],
    output: Tensor = NullTensor,
    config: Union[str, Dict[str, Any]] = "",
    name: str = "transpose",
) -> Tensor:
    """
    Transposes the `input` tensor according to the given `perm` permutation.
    For example, transpose(input, [0, 1 ,3, 2]) will swap the last two
    dimensions of the input tensor. Currently, only 4D tensors are supported.
    Usage:
    # tensors shape is [1, 64, 128, 32]
    tensor_transpose = ark.transpose(tensor, perm=[0, 1, 3, 2])
    # tensor_transpose is a tensor with shape [1, 64, 32, 128]
    """
    if output is not NullTensor:
        output = output._tensor
    if not _is_list_or_tuple(perm):
        raise ValueError("perm should be a list or tuple of integers")
    # only support tensors with up to 4 dimensions
    if len(perm) > 4:
        raise ValueError("Only support perm up to 4 dimensions")
    return Tensor(
        Model.get_model().transpose(
            input._tensor, perm, output, _config_to_str(config), name
        ),
        runtime_id=input.runtime_id,
    )


################################################################################


def mean(
    input: Tensor,
    axis: int,
    keepdims: bool = True,
    output: Tensor = NullTensor,
    config: Union[str, Dict[str, Any]] = "",
    name: str = "mean",
) -> Tensor:
    """Alias of reduce_mean."""
    return reduce_mean(input, axis, keepdims, output, config, name)


def ones(
    shape: Iterable[int],
    dtype: DataType = fp32,
    name: str = "ones",
    runtime_id: int = -1,
) -> Tensor:
    """Ones."""
    return Tensor(
        Model.get_model().constant(1, Dims(shape), dtype.ctype(), name),
        runtime_id=runtime_id,
    )


def parameter(
    shape: Iterable[int],
    dtype: DataType = fp32,
    strides: Iterable[int] = [],
    offsets: Iterable[int] = [],
    padded_shape: Iterable[int] = [],
    name: str = "",
    runtime_id: int = -1,
) -> Parameter:
    """
    Construct a parameter with given shape and data type.
    """
    return Parameter(
        _tensor(shape, dtype, strides, offsets, padded_shape, name),
        runtime_id=runtime_id,
    )


def softmax(
    input: Tensor, output: Tensor = NullTensor, name: str = "softmax"
) -> Tensor:
    """
    Applies softmax  to the `input` tensor on the last dimension.
    Usage:
    tensor_softmax = ark.softmax(tensor)
    """
    max = reduce_max(input, axis=-1)
    output = sub(input, max, output=output)
    output = exp(output, output=output)
    sum = reduce_sum(output, axis=-1)
    output = div(output, sum, output=output)
    return output


def layernorm(
    input: Tensor,
    eps: float = 1e-6,
    output: Tensor = NullTensor,
    name: str = "layernorm",
) -> Tensor:
    mean = reduce_mean(input, axis=-1)
    x = sub(input, mean)
    variance = reduce_mean(mul(x, x), axis=-1)
    output = mul(x, rsqrt(add(variance, eps)), output=output)
    return output


def zeros(
    shape: Iterable[int],
    dtype: DataType = fp32,
    name: str = "zeros",
    runtime_id: int = -1,
) -> Tensor:
    """Zeros."""
    return Tensor(
        Model.get_model().constant(0, Dims(shape), dtype.ctype(), name),
        runtime_id=runtime_id,
    )


def all_reduce(
    input: Tensor,
    rank: int,
    world_size: int,
    output: Tensor = NullTensor,
    name: str = "all_reduce",
) -> Tensor:
    """
    Perform an all-reduce operation on the input tensor.

    Args:
        input (Tensor): The input tensor to be reduced.
        rank (int): The rank of the current process.
        world_size (int): The total number of processes.
        output (Tensor, optional): The output tensor. If provided, the result
            will be stored in this tensor. Defaults to NullTensor.
        name (str, optional): The name of the operation. Defaults to
            "all_reduce".

    Returns:
        Tensor: The reduced tensor.
    """
    if output is not NullTensor:
        output = output._tensor
    _tensor = Model.get_model().all_reduce(
        input._tensor, rank, world_size, output, name
    )
    return Tensor(_tensor)


__all__ = [
    "tensor",
    "parameter",
    "reshape",
    "identity",
    "sharding",
    "reduce_sum",
    "reduce_mean",
    "reduce_max",
    "layernorm",
    "softmax",
    "transpose",
    "matmul",
    "exp",
    "sqrt",
    "rsqrt",
    "rope",
    "relu",
    "gelu",
    "sigmoid",
    "add",
    "sub",
    "mul",
    "div",
    "all_reduce",
    "embedding",
    "cast",
    "constant",
    "ones",
    "zeros",
]


# def im2col(
#     input: Tensor,
#     kernel_height: int,
#     kernel_width: int,
#     stride_height: int,
#     stride_width: int,
#     pad_height: int,
#     pad_width: int,
#     dilation_height: int,
#     dilation_width: int,
#     output: Tensor = NullTensor,
#     name: str = "im2col",
# ) -> Tensor:
#     """
#     Implements the 'im2col' method for 2D convolution layers, which
#     takes an `input` tensor and reshapes it to a 2D matrix by
#     extracting image patches from the input tensor based on the
#     provided parameters.
#     """
#     if output is not NullTensor:
#         output = output._tensor
#     _tensor = Model.get_model().im2col(
#         input._tensor,
#         kernel_height,
#         kernel_width,
#         stride_height,
#         stride_width,
#         pad_height,
#         pad_width,
#         dilation_height,
#         dilation_width,
#         output,
#         name,
#     )
#     return Tensor(_tensor)

# def rope(
#     input: Tensor, other: Tensor, output: Tensor = NullTensor, name: str = "rope"
# ) -> Tensor:
#     """
#     Performs rotary position embedding (RoPE) on the `input` tensor
#     Usage:
#     tensor_mul = ark.rope(tensor1, tensor2)
#     """
#     if output is not NullTensor:
#         output = output._tensor
#     _tensor = Model.get_model().rope(input._tensor, other._tensor, output, name)
#     return Tensor(_tensor)


# def send(
#     input: Tensor,
#     sid: int,
#     dst_rank: int,
#     bytes: int = 0,
#     name: str = "send",
# ) -> Tensor:
#     """
#     Sends a tensor to a destination GPU (`dst_rank`). Multiple
#     tensors can be sent to the same GPU, so an identifier `id` is
#     required to distinguish the tensor. Each 'send' operator must
#     have a corresponding 'recv' operator that have the same id in
#     another GPU's model.
#     Usage:
#     # on GPU0:
#     ark.send(tensor_send, 1, 1)
#     ark.send_done(tensor_send, 1, 1)
#     # on GPU1:
#     ark.recv(1, 0, 0, tensor_recv)
#     """
#     _tensor = Model.get_model().send(
#         input._tensor,
#         sid,
#         dst_rank,
#         bytes,
#         name,
#     )
#     return Tensor(_tensor)


# def send_done(
#     input: Tensor,
#     sid: int,
#     dst_rank: int,
#     name: str = "send_done",
# ) -> Tensor:
#     """
#     Blocks the execution until the corresponding 'send' operator
#     with the specified `id` is completed.
#     """
#     _tensor = Model.get_model().send_done(
#         input._tensor,
#         sid,
#         dst_rank,
#         name,
#     )
#     return Tensor(_tensor)


# def recv(
#     sid: int,
#     src_rank: int,
#     bytes: int,
#     output: Tensor = NullTensor,
#     name: str = "recv",
# ) -> Tensor:
#     """
#     Receives a tensor from a source GPU (`src_rank`), identified by
#     the `id` parameter. Blocks the execution until the corresponding
#     'recv' operator is completed.
#     """
#     if output is not NullTensor:
#         output = output._tensor
#     _tensor = Model.get_model().recv(
#         sid,
#         src_rank,
#         bytes,
#         output,
#         name,
#     )
#     return Tensor(_tensor)


# def all_gather(
#     input: Tensor,
#     rank: int,
#     world_size: int,
#     output: List[Tensor] = [],
#     name: str = "all_gather",
# ) -> List[Tensor]:
#     """
#     Performs an all-gather operator across all GPUs.
#     Usage:
#     # all-gather
#     ark.init(rank, world_size)
#     input_tensor = ark.tensor([tensor_len], ark.fp16)
#     # The all_gather operation will create the recv tensor shards and return
#     them as a list. The allgather_result[rank] is the same as input_tensor
#     allgather_result = ark.all_gather(input_tensor, rank, world_size)

#     # in-place all-gather
#     ark.init(rank, world_size)
#     output_tensor = ark.tensor(
#         [tensor_len * world_size], ark.fp16
#     )
#     # Shard the output tensor into world_size shards
#     output_shard = ark.sharding(output_tensor, 0, tensor_len)
#     # The input tensor is the rank'th shard of the output tensor
#     input_tensor = output_shard[rank]
#     allgather_result = ark.all_gather(
#         input_tensor, rank, world_size, output_shard
#     )
#     """
#     output = [output_shard._tensor for output_shard in output]
#     tensor_shards = Model.get_model().all_gather(
#         input._tensor, rank, world_size, output, name
#     )
#     return [Tensor(_tensor) for _tensor in tensor_shards]


# def local_all_gather(
#     input: Tensor,
#     rank: int,
#     ranks_per_node: int,
#     axis: int,
#     name: str = "local_all_gather",
# ) -> Tensor:
#     """
#     Performs an all-gather operator across local node GPUs.
#     Usage:
#     # all-gather
#     ark.init(rank, world_size)
#     input_tensor = ark.tensor([tensor_len], ark.fp16)
#     allgather_result = ark.local_all_gather(input_tensor, rank, ranks_per_node)
#     """
#     _tensor = Model.get_model().local_all_gather(
#         input._tensor,
#         rank,
#         ranks_per_node,
#         axis,
#         name,
#     )
#     return Tensor(_tensor)


# def local_reduce_scatter(
#     input: Tensor,
#     rank: int,
#     ranks_per_node: int,
#     name: str = "local_reduce_scatter",
# ) -> Tensor:
#     """
#     Performs an reduce-scatter operator across local node GPUs.
#     Usage:
#     # reduce-scatter
#     ark.init(rank, world_size)
#     input_tensor = ark.tensor([tensor_len], ark.fp16)
#     reduce_scatter_result = ark.local_reduce_scatter(input_tensor, rank, ranks_per_node)
#     """
#     _tensor = Model.get_model().local_reduce_scatter(
#         input._tensor,
#         rank,
#         ranks_per_node,
#         name,
#     )
#     return Tensor(_tensor)


# def local_all_reduce(
#     input: Tensor,
#     rank: int,
#     ranks_per_node: int,
#     name: str = "local_all_reduce",
# ) -> Tensor:
#     """
#     Performs an all-reduce operator across local GPUs, aggregating the
#     input tensors. Takes the `input` tensor, the current GPU's
#     `rank`, and the total number of GPUs in a node`ranks_per_node`.
#     Usage:
#     ark.init(rank, world_size)
#     input_tensor = ark.tensor([tensor_len], ark.fp16)
#     allreduce_result = ark.local_all_reduce(input_tensor, rank, ranks_per_node)
#     """
#     _tensor = Model.get_model().local_all_reduce(
#         input._tensor,
#         rank,
#         ranks_per_node,
#         name,
#     )
#     return Tensor(_tensor)


# def local_all_reduce_packet(
#     input: Tensor,
#     rank: int,
#     ranks_per_node: int,
#     name: str = "local_all_reduce",
# ) -> Tensor:
#     """
#     Performs an all-reduce operator across local GPUs with LL algo, aggregating the
#     input tensors. Takes the `input` tensor, the current GPU's
#     `rank`, and the total number of GPUs in a node`ranks_per_node`.
#     Usage:
#     ark.init(rank, world_size)
#     input_tensor = ark.tensor([tensor_len], ark.fp16)
#     allreduce_result = ark.local_all_reduce_packet(input_tensor, rank, ranks_per_node)
#     """
#     _tensor = Model.get_model().local_all_reduce_packet(
#         input._tensor,
#         rank,
#         ranks_per_node,
#         name,
#     )
#     return Tensor(_tensor)<|MERGE_RESOLUTION|>--- conflicted
+++ resolved
@@ -605,12 +605,7 @@
     tensor = ark.tensor([1, 2], dtype=ark.fp16)
     """
     return Tensor(
-<<<<<<< HEAD
-        _tensor(shape, dtype, strides, offsets, padded_shape, name),
-        runtime_id=runtime_id,
-=======
         _tensor(shape, dtype, strides, offsets, padded_shape, rank, name)
->>>>>>> 3dda44a8
     )
 
 
