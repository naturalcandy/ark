--- conflicted
+++ resolved
@@ -7,7 +7,9 @@
 if os.environ.get("ARK_ROOT", None) is None:
     os.environ["ARK_ROOT"] = os.path.abspath(os.path.dirname(__file__))
 
-from . import _ark_core
+sys.path.insert(0, os.path.dirname(os.path.abspath(__file__)))
+
+import _ark_core
 from .model import Model
 
 
@@ -36,11 +38,7 @@
 
 from .init import init
 from .tensor import Dims, Tensor, Parameter
-<<<<<<< HEAD
-from .module import Module
-=======
 from .module import Module, RuntimeModule
->>>>>>> 61f77435
 from .runtime import Runtime
 from .serialize import save, load
 from .data_type import (
@@ -53,62 +51,6 @@
     uint8,
     byte,
 )
-<<<<<<< HEAD
 from .ops import *
 from .planner import *
-from .error import *
-=======
-from .ops import (
-    tensor,
-    parameter,
-    reshape,
-    identity,
-    sharding,
-    reduce_sum,
-    reduce_mean,
-    reduce_max,
-    layernorm,
-    softmax,
-    transpose,
-    matmul,
-    # im2col,
-    exp,
-    sqrt,
-    rsqrt,
-    rope,
-    relu,
-    gelu,
-    sigmoid,
-    add,
-    sub,
-    mul,
-    div,
-    # send,
-    # send_done,
-    # recv,
-    # all_gather,
-    # local_all_gather,
-    # local_reduce_scatter,
-    # all_reduce,
-    # local_all_reduce,
-    # local_all_reduce_packet,
-    embedding,
-    cast,
-    constant,
-    ones,
-    zeros,
-)
-from .error import (
-    InternalError,
-    InvalidUsageError,
-    NotFoundError,
-    ModelError,
-    SchedulerError,
-    ExecutorError,
-    SystemError,
-    GpuError,
-    RuntimeError,
-)
-from .planner import DefaultPlanner, Plan
-from .profiler import Profiler
->>>>>>> 61f77435
+from .error import *