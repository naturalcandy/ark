// Copyright (c) Microsoft Corporation.
// Licensed under the MIT license.

#include "ark/executor.hpp"

#include <cmath>
#include <iostream>
#include <memory>
#include <mscclpp/core.hpp>
#include <mscclpp/proxy_channel.hpp>
#include <mscclpp/sm_channel.hpp>

#include "ark/model.hpp"
#include "ark/planner.hpp"
#include "codegen.hpp"
#include "env.h"
#include "file_io.h"
#include "gpu/gpu.hpp"
#include "gpu/gpu_event.hpp"
#include "gpu/gpu_kernel.hpp"
#include "gpu/gpu_logging.hpp"
#include "gpu/gpu_manager.hpp"
#include "logging.hpp"
#include "model/model_buffer.hpp"
#include "model/model_data_type.hpp"
#include "model/model_tensor.hpp"
#include "utils/utils_net.hpp"

#if defined(ARK_CUDA)
#include <cuda/atomic>
static int atomicLoadRelaxed(int *ptr) {
    return cuda::atomic_ref<int, cuda::thread_scope_system>{*ptr}.load(
        cuda::memory_order_relaxed);
}
static void atomicStoreRelaxed(int *ptr, int val) {
    cuda::atomic_ref<int, cuda::thread_scope_system>{*ptr}.store(
        val, cuda::memory_order_relaxed);
}
#elif defined(ARK_ROCM)
static int atomicLoadRelaxed(int *ptr) {
    return __atomic_load_n(ptr, __ATOMIC_RELAXED);
}
static void atomicStoreRelaxed(int *ptr, int val) {
    __atomic_store_n(ptr, val, __ATOMIC_RELAXED);
}
#endif  // defined(ARK_ROCM)

namespace ark {

///
static void tensor_to_data(const int8_t *tensor, int8_t *data,
                           const Dims &shape, const Dims &strides,
                           const Dims &offsets, size_t elem_bytes) {
    auto sh = shape;
    auto st = strides;
    auto of = offsets;
    sh[-1] *= elem_bytes;
    st[-1] *= elem_bytes;
    of[-1] *= elem_bytes;
    if (sh.dims4() == st.dims4()) {
        ::memcpy(data, tensor, sh.nelems());
        return;
    }
    if (sh.ndims() == 1) {
        ::memcpy(data, tensor + of[0], sh[0]);
        return;
    }
    for (DimType i = 0; i < sh[0]; ++i) {
        if (sh.ndims() == 2) {
            ::memcpy(data + i * sh[1], tensor + ((i + of[0]) * st[1] + of[1]),
                     sh[1]);
            continue;
        }
        for (DimType j = 0; j < sh[1]; ++j) {
            if (sh.ndims() == 3) {
                ::memcpy(data + ((i * sh[1] + j) * sh[2]),
                         tensor + (((i + of[0]) * st[1] + j + of[1]) * st[2] +
                                   of[2]),
                         sh[2]);
                continue;
            }
            for (DimType k = 0; k < sh[2]; ++k) {
                ::memcpy(data + (((i * sh[1] + j) * sh[2] + k) * sh[3]),
                         tensor + ((((i + of[0]) * st[1] + j + of[1]) * st[2] +
                                    k + of[2]) *
                                       st[3] +
                                   of[3]),
                         sh[3]);
            }
        }
    }
}

///
static void data_to_tensor(int8_t *tensor, const int8_t *data,
                           const Dims &shape, const Dims &strides,
                           const Dims &offsets, size_t elem_bytes) {
    auto sh = shape;
    auto st = strides;
    auto of = offsets;
    sh[-1] *= elem_bytes;
    st[-1] *= elem_bytes;
    of[-1] *= elem_bytes;
    if (sh.dims4() == st.dims4()) {
        ::memcpy(tensor, data, sh.nelems());
        return;
    }
    if (sh.ndims() == 1) {
        ::memcpy(tensor + of[0], data, sh[0]);
        return;
    }
    for (DimType i = 0; i < sh[0]; ++i) {
        if (sh.ndims() == 2) {
            ::memcpy(tensor + ((i + of[0]) * st[1] + of[1]), data + i * sh[1],
                     sh[1]);
            continue;
        }
        for (DimType j = 0; j < sh[1]; ++j) {
            if (sh.ndims() == 3) {
                ::memcpy(tensor + (((i + of[0]) * st[1] + j + of[1]) * st[2] +
                                   of[2]),
                         data + ((i * sh[1] + j) * sh[2]), sh[2]);
                continue;
            }
            for (DimType k = 0; k < sh[2]; ++k) {
                ::memcpy(tensor + ((((i + of[0]) * st[1] + j + of[1]) * st[2] +
                                    k + of[2]) *
                                       st[3] +
                                   of[3]),
                         data + (((i * sh[1] + j) * sh[2] + k) * sh[3]), sh[3]);
            }
        }
    }
}

static size_t tensor_stride_bytes(const Json &tensor) {
    Dims strides(tensor["Strides"].get<std::vector<DimType>>());
    size_t nelems = strides.nelems();
    return nelems * DataType::from_name(tensor["DataType"]).bytes();
}

class Executor::Impl {
   public:
    Impl(int device_id, Stream stream, const std::string &name, bool loop_mode);
    ~Impl() = default;

    void init(const PlanJson &plan);

    int device_id() const { return device_id_; }

    Stream stream() const { return reinterpret_cast<Stream>(stream_raw_); }

    std::string plan() const { return plan_json_.dump_pretty(); }

    void add_plan(const std::string &plan);
    void compile();
    void launch(int64_t max_spin_count);
    void run(int iter);
    void wait(int64_t max_spin_count);
    float stop(int64_t max_spin_count);
    void barrier();

    void *tensor_address(const Tensor tensor) const;

    void tensor_read(const Tensor tensor, void *data, size_t bytes,
                     Stream stream, bool is_d2d) const;
    void tensor_write(const Tensor tensor, const void *data, size_t bytes,
                      Stream stream, bool is_d2d) const;

   private:
    void init_communicator();
    std::map<size_t, size_t> init_buffers(const Json &plan_json);
    std::map<size_t, void *> init_buffer_addrs(
        void *buffer_base, const std::map<size_t, size_t> &buffer_id_to_offset);
    std::set<int> init_remote_ranks(const Json &plan_json) const;
    void init_channels(const std::set<int> &remote_ranks);

   protected:
    int device_id_;
    std::string name_;
    bool loop_mode_;

    gpuStream stream_raw_;

    int rank_;
    int world_size_;

    bool is_launched_ = false;
    bool is_recording_ = false;
    float elapsed_msec_ = -1;

    PlanJson plan_json_;
    std::vector<void *> external_buffers_;
    std::vector<std::string> external_args_;
    std::map<size_t, std::string> buffer_id_to_name_;
    std::map<size_t, size_t> buffer_id_to_offset_;
    std::map<size_t, void *> buffer_id_to_addr_;
    size_t total_bytes_;
    std::shared_ptr<CodeGenerator> codegen_;
    std::shared_ptr<GpuEvent> timer_begin_;
    std::shared_ptr<GpuEvent> timer_end_;
    std::vector<std::shared_ptr<GpuMemory>> buffers_;
    std::shared_ptr<GpuHostMemory> flag_;
    std::shared_ptr<GpuStream> stream_;
    std::shared_ptr<GpuKernel> kernel_;

    // For communication
    std::shared_ptr<mscclpp::Communicator> comm_;
    std::shared_ptr<mscclpp::ProxyService> proxy_service_;
    std::map<int, std::vector<std::shared_ptr<mscclpp::SimpleProxyChannel>>>
        rank_to_proxy_channels_;
    std::map<int, std::vector<std::shared_ptr<mscclpp::SmChannel>>>
        rank_to_sm_channels_;
};

Executor::Impl::Impl(int device_id, Stream stream, const std::string &name,
                     bool loop_mode)
    : device_id_(device_id), name_(name), loop_mode_(loop_mode) {
    if (device_id < 0) {
        ERR(InvalidUsageError, "Invalid device ID ", device_id);
    }
    if (stream) {
        stream_raw_ = reinterpret_cast<gpuStream>(stream);
    } else {
        stream_ = GpuManager::get_instance(device_id_)->create_stream();
        stream_raw_ = stream_->get();
    }
}

void Executor::Impl::init(const PlanJson &plan_json) {
    plan_json_ = plan_json;
    rank_ = plan_json_["Rank"].get<int>();
    world_size_ = plan_json_["WorldSize"].get<int>();

    if (rank_ < 0 || rank_ >= world_size_) {
        ERR(InvalidUsageError, "Invalid rank ", rank_, " with world size ",
            world_size_);
    }
    if (world_size_ > 1 && !comm_) {
        init_communicator();
    }

    auto gpu_manager = GpuManager::get_instance(device_id_);
    if (!gpu_manager->info().arch->belongs_to(
            Arch::from_name(plan_json.at("Architecture")))) {
        LOG(WARN, "Architecture name of the plan `",
            plan_json.at("Architecture").get<std::string>(),
            "` is not compatible with the GPU architecture `",
            gpu_manager->info().arch->name(), "`.");
    }

    buffer_id_to_offset_ = init_buffers(plan_json_);

    std::string buffer_id_to_offset_str;
    for (const auto &kv : buffer_id_to_offset_) {
        buffer_id_to_offset_str +=
            std::to_string(kv.first) + ": " + std::to_string(kv.second) + ", ";
    }

    timer_begin_ = gpu_manager->create_event();
    timer_end_ = gpu_manager->create_event();
    buffers_.push_back(gpu_manager->malloc(total_bytes_, 65536));

    buffer_id_to_addr_ =
        init_buffer_addrs(buffers_.back()->ref(), buffer_id_to_offset_);

    codegen_ = std::make_shared<CodeGenerator>(plan_json_, buffer_id_to_offset_,
                                               external_args_,
                                               buffer_id_to_name_, name_);

    flag_ = gpu_manager->malloc_host(
        sizeof(int), gpuHostAllocMapped | gpuHostAllocWriteCombined);

    int threads_per_block = static_cast<int>(
        codegen_->num_warps_per_proc() * gpu_manager->info().threads_per_warp);
    int num_sm = static_cast<int>(codegen_->num_procs());
    size_t smem_block_total =
        static_cast<size_t>(gpu_manager->info().smem_block_total);

    if (world_size_ > 1) {
        auto remote_ranks = init_remote_ranks(plan_json_);
        init_channels(remote_ranks);
    }

    std::string kernel_name;
    if (loop_mode_) {
        kernel_name = "ark_loop_kernel";
    } else {
        kernel_name = "ark_kernel";
    }
    if (!name_.empty()) {
        kernel_name += "_" + name_;
    }

    kernel_ = std::shared_ptr<GpuKernel>(new GpuKernel(
        device_id_, codegen_->code(), {threads_per_block, 1, 1}, {num_sm, 1, 1},
        std::max(smem_block_total, size_t(4)), kernel_name));
}

void Executor::Impl::init_communicator() {
    auto bootstrap =
        std::make_shared<mscclpp::TcpBootstrap>(rank_, world_size_);
    std::stringstream ip_port;
    ip_port << get_host(0) << ":" << get_env().mscclpp_port;
    bootstrap->initialize(ip_port.str());
    comm_ = std::make_shared<mscclpp::Communicator>(bootstrap);
}

std::map<size_t, void *> Executor::Impl::init_buffer_addrs(
    void *buffer_base, const std::map<size_t, size_t> &buffer_id_to_offset) {
    std::map<size_t, void *> buffer_id_to_addr;
    // Reuse existing buffer addresses for new plans that use previous tensors
    // from earlier plans
    if (!buffer_id_to_addr_.empty()) {
        buffer_id_to_addr = buffer_id_to_addr_;
    }
    for (const auto &kv : buffer_id_to_offset) {
        buffer_id_to_addr[kv.first] =
            static_cast<char *>(buffer_base) + kv.second;
    }
    return buffer_id_to_addr;
}

std::map<size_t, size_t> Executor::Impl::init_buffers(const Json &plan_json) {
    class BufferInfo {
       public:
        BufferInfo(const std::shared_ptr<ModelBuffer> buffer)
            : buffer(buffer), bytes(0), is_input(true), is_output(true) {}

        // ID of this buffer
        const std::shared_ptr<ModelBuffer> buffer;

        // Total bytes of this buffer
        size_t bytes;

        // True if none of tensors in this buffer is a result tensor or a write
        // tensor of a non-virtual Op, i.e., this buffer is an input buffer
        bool is_input;

        // True if none of tensors in this buffer is a read tensor of a
        // non-virtual Op, i.e., this buffer is an output buffer
        bool is_output;

        // IDs of tensors in this buffer
        std::set<size_t> tensor_ids;

        // IDs of tasks that read/write from/to this buffer
        std::set<size_t> task_ids;
    };

    std::map<size_t, size_t> buffer_id_to_offset;
    std::map<size_t, std::shared_ptr<BufferInfo>> buffer_id_to_info;

    auto get_or_create_buffer_info = [&](const Json &buffer_json) {
        auto buffer = ModelBuffer::deserialize(buffer_json);
        if (buffer_id_to_info.find(buffer->id()) == buffer_id_to_info.end()) {
            auto buf_info = std::make_shared<BufferInfo>(buffer);
            buffer_id_to_info[buffer->id()] = buf_info;
            return buf_info;
        }
        return buffer_id_to_info[buffer->id()];
    };

    auto retrieve_buffer_info = [&](const Json &tensor, size_t task_id,
                                    bool is_input, bool is_output) {
        size_t tensor_id = tensor["Id"].get<size_t>();
        auto buf_info = get_or_create_buffer_info(tensor["Buffer"]);
        buf_info->bytes =
            std::max(buf_info->bytes, tensor_stride_bytes(tensor));
        buf_info->is_input = is_input;
        buf_info->is_output = is_output;
        buf_info->tensor_ids.insert(tensor_id);
        buf_info->task_ids.insert(task_id);
    };

    for (auto &task_info : plan_json["TaskInfos"]) {
        for (auto &op : task_info["Ops"]) {
            size_t task_id = task_info["Id"].get<size_t>();
            for (auto &tns : op["ReadTensors"]) {
                retrieve_buffer_info(tns, task_id, true, false);
            }
            for (auto &tns : op["WriteTensors"]) {
                retrieve_buffer_info(tns, task_id, false, true);
            }
            for (auto &tns : op["ResultTensors"]) {
                retrieve_buffer_info(tns, task_id, false, true);
            }
        }
    }

    std::map<int, std::pair<std::vector<int>, std::vector<size_t>>>
        remote_rank_to_send_tags_and_offsets;
    std::map<int, std::pair<std::vector<int>, std::vector<size_t>>>
        remote_rank_to_recv_tags_and_offsets;
    std::map<int, std::map<int, size_t>> remote_rank_to_send_tag_to_buffer_id;
    std::map<int, std::map<int, size_t>> remote_rank_to_recv_tag_to_buffer_id;

    // TODO: improve memory planning
    size_t offset = 0;
    for (auto &kv : buffer_id_to_info) {
        auto &buf_info = kv.second;
        int r = buf_info->buffer->rank();
        if (r != rank_ && r != -1) {
            // this is a remote buffer
            for (const auto &tag_info : buf_info->buffer->send_tags()) {
                remote_rank_to_send_tag_to_buffer_id[buf_info->buffer->rank()]
                                                    [tag_info.second] =
                                                        buf_info->buffer->id();
            }
            for (const auto &tag_info : buf_info->buffer->recv_tags()) {
                remote_rank_to_recv_tag_to_buffer_id[buf_info->buffer->rank()]
                                                    [tag_info.second] =
                                                        buf_info->buffer->id();
            }
            continue;
        }
        // if we are adding a plan and come across a buffer from a previous
        // plan, we utilize the buffer offset from the previous plan
        if (buffer_id_to_offset_.find(buf_info->buffer->id()) !=
            buffer_id_to_offset_.end()) {
            external_buffers_.push_back(
                buffer_id_to_addr_[buf_info->buffer->id()]);
            std::string name =
                "extern_buf_" + std::to_string(buf_info->buffer->id());
            external_args_.push_back(name);
            buffer_id_to_name_[buf_info->buffer->id()] = name;
            continue;
        }
        buffer_id_to_offset[buf_info->buffer->id()] = offset;
        offset += buf_info->bytes;
        for (const auto &tag_info : buf_info->buffer->send_tags()) {
            remote_rank_to_send_tags_and_offsets[tag_info.first]
                .first.push_back(tag_info.second);
            remote_rank_to_send_tags_and_offsets[tag_info.first]
                .second.push_back(offset);
        }
        for (const auto &tag_info : buf_info->buffer->recv_tags()) {
            remote_rank_to_recv_tags_and_offsets[tag_info.first]
                .first.push_back(tag_info.second);
            remote_rank_to_recv_tags_and_offsets[tag_info.first]
                .second.push_back(offset);
        }
    }
    total_bytes_ = offset;

    //
    // Send each tag (SendTag or RecvTag) and the corresponding offset to
    // remote ranks.
    //
    // If Rank 0 sends a local `Buffer X` data to `Buffer Y` in Rank 1 with
    // tag `t`, Rank 0 will declare another `Buffer Z` that represents
    // `Buffer Y` locally. Likewise, Rank 1 will declare `Buffer W` that
    // represents `Buffer X` locally. See the following example:
    //
    //         Rank 0 (Sender)               Rank 1 (Receiver)
    //    +----------------------+       +----------------------+
    //    | Buffer X             |       | Buffer Y             |
    //    | Rank: 0              |       | Rank: 1              |
    //    | Offset: 0x1000       |       | Offset: 0x2000       |
    //    | SendTag: [[1,t],...] |       | RecvTag: [[0,t],...] |
    //    +----------------------+       +----------------------+
    //    +----------------------+       +----------------------+
    //    | Buffer Z             |       | Buffer W             |
    //    | Rank: 1              |       | Rank: 0              |
    //    | Offset: ???          |       | Offset: ???          |
    //    | RecvTag: [[0,t],...] |       | SendTag: [[1,t],...] |
    //    +----------------------+       +----------------------+
    //
    // Offsets of Buffer Z and Buffer W are unknown at this point, because
    // they are determined by Rank 1 and Rank 0, respectively. To retrieve
    // the offsets, Rank 0 will go through SendTag of Buffer X and will send
    // the tag `t` and the offset `0x1000` to Rank 1. Rank 1 can then
    // determine the offset of Buffer W as `0x1000`, because Buffer W's rank
    // is 0 and it has a SendTag `t`. Likewise, Rank 1 will send the RecvTag `t`
    // and the offset `0x2000` to Rank 0, so that Rank 0 can determine the
    // offset of Buffer Z as `0x2000`.
    //

    for (auto &kv : remote_rank_to_send_tags_and_offsets) {
        auto remote_rank = kv.first;
        if (remote_rank == -1) continue;
        auto &tags_and_offsets = kv.second;
        auto &tags = tags_and_offsets.first;
        auto &offsets = tags_and_offsets.second;
        int len = tags.size();
        auto bootstrap = comm_->bootstrap();
        bootstrap->send(&len, sizeof(int), remote_rank, 0);
        bootstrap->send(tags.data(), tags.size() * sizeof(int), remote_rank, 1);
        bootstrap->send(offsets.data(), offsets.size() * sizeof(size_t),
                        remote_rank, 2);
    }
    for (auto &kv : remote_rank_to_recv_tags_and_offsets) {
        auto remote_rank = kv.first;
        if (remote_rank == -1) continue;
        auto &tags_and_offsets = kv.second;
        auto &tags = tags_and_offsets.first;
        auto &offsets = tags_and_offsets.second;
        int len = tags.size();
        auto bootstrap = comm_->bootstrap();
        bootstrap->send(&len, sizeof(int), remote_rank, 3);
        bootstrap->send(tags.data(), tags.size() * sizeof(int), remote_rank, 4);
        bootstrap->send(offsets.data(), offsets.size() * sizeof(size_t),
                        remote_rank, 5);
    }
    for (auto &kv : remote_rank_to_send_tag_to_buffer_id) {
        auto remote_rank = kv.first;
        auto &send_tag_to_buffer_id = kv.second;
        std::vector<int> tags;
        std::vector<size_t> offsets;
        int len;
        auto bootstrap = comm_->bootstrap();
        bootstrap->recv(&len, sizeof(int), remote_rank, 0);
        tags.resize(len);
        offsets.resize(len);
        bootstrap->recv(tags.data(), len * sizeof(int), remote_rank, 1);
        bootstrap->recv(offsets.data(), len * sizeof(size_t), remote_rank, 2);
        for (int i = 0; i < len; ++i) {
            buffer_id_to_offset[send_tag_to_buffer_id[tags[i]]] = offsets[i];
        }
    }
    for (auto &kv : remote_rank_to_recv_tag_to_buffer_id) {
        auto remote_rank = kv.first;
        auto &recv_tag_to_buffer_id = kv.second;
        std::vector<int> tags;
        std::vector<size_t> offsets;
        int len;
        auto bootstrap = comm_->bootstrap();
        bootstrap->recv(&len, sizeof(int), remote_rank, 3);
        tags.resize(len);
        offsets.resize(len);
        bootstrap->recv(tags.data(), len * sizeof(int), remote_rank, 4);
        bootstrap->recv(offsets.data(), len * sizeof(size_t), remote_rank, 5);
        for (int i = 0; i < len; ++i) {
            buffer_id_to_offset[recv_tag_to_buffer_id[tags[i]]] = offsets[i];
        }
    }
    return buffer_id_to_offset;
}

std::set<int> Executor::Impl::init_remote_ranks(const Json &plan_json) const {
    std::set<int> remote_ranks;
    for (auto &task_info : plan_json["TaskInfos"]) {
        for (auto &op : task_info["Ops"]) {
            for (auto &tns : op["ReadTensors"]) {
                auto buffer = ModelBuffer::deserialize(tns["Buffer"]);
                if (buffer->rank() != rank_ && buffer->rank() != -1) {
                    remote_ranks.insert(buffer->rank());
                }
            }
            for (auto &tns : op["WriteTensors"]) {
                auto buffer = ModelBuffer::deserialize(tns["Buffer"]);
                if (buffer->rank() != rank_ && buffer->rank() != -1) {
                    remote_ranks.insert(buffer->rank());
                }
            }
            for (auto &tns : op["ResultTensors"]) {
                auto buffer = ModelBuffer::deserialize(tns["Buffer"]);
                if (buffer->rank() != rank_ && buffer->rank() != -1) {
                    remote_ranks.insert(buffer->rank());
                }
            }
        }
    }
    return remote_ranks;
}

void Executor::Impl::init_channels(const std::set<int> &remote_ranks) {
    if (!proxy_service_) {
        proxy_service_ = std::make_shared<mscclpp::ProxyService>();
    }

    int num_ranks_per_node = get_env().num_ranks_per_host;
    auto rank_to_node = [&](int rank) { return rank / num_ranks_per_node; };
    int this_node = rank_to_node(rank_);

    const mscclpp::Transport IBs[] = {
        mscclpp::Transport::IB0, mscclpp::Transport::IB1,
        mscclpp::Transport::IB2, mscclpp::Transport::IB3,
        mscclpp::Transport::IB4, mscclpp::Transport::IB5,
        mscclpp::Transport::IB6, mscclpp::Transport::IB7};

    mscclpp::TransportFlags all_transports =
        mscclpp::Transport::CudaIpc | mscclpp::Transport::Ethernet;
    if (!get_env().disable_ib) {
        all_transports |= IBs[device_id_];
    }
    mscclpp::RegisteredMemory regmem = comm_->registerMemory(
        buffers_.back()->ref(), buffers_.back()->bytes(), all_transports);

    std::map<int, std::vector<mscclpp::NonblockingFuture<
                      std::shared_ptr<mscclpp::Connection>>>>
        rank_to_connections_future;
    std::map<int, mscclpp::NonblockingFuture<mscclpp::RegisteredMemory>>
        rank_to_remote_regmem_future;

    for (auto remote_rank : remote_ranks) {
        int remote_node = rank_to_node(remote_rank);
        auto add_connection = [&](int remote_rank,
                                  mscclpp::Transport transport) {
            rank_to_connections_future[remote_rank].push_back(
                comm_->connectOnSetup(remote_rank, 0, transport));
        };
        if (remote_node == this_node) {
            add_connection(remote_rank, mscclpp::Transport::CudaIpc);
            if (!get_env().disable_ib) {
                add_connection(remote_rank, IBs[device_id_]);
            }
        } else {
            add_connection(remote_rank, get_env().disable_ib
                                            ? mscclpp::Transport::Ethernet
                                            : IBs[device_id_]);
        }
        comm_->sendMemoryOnSetup(regmem, remote_rank, 0);
        rank_to_remote_regmem_future[remote_rank] =
            comm_->recvMemoryOnSetup(remote_rank, 0);
    }
    comm_->setup();

    std::map<int, std::vector<std::shared_ptr<mscclpp::Connection>>>
        rank_to_connections;
    for (auto &kv : rank_to_connections_future) {
        for (auto &future : kv.second) {
            rank_to_connections[kv.first].push_back(future.get());
        }
    }
    for (auto &kv : rank_to_connections) {
        for (auto &conn : kv.second) {
            rank_to_proxy_channels_[kv.first].push_back(
                std::make_shared<mscclpp::SimpleProxyChannel>(
                    proxy_service_->proxyChannel(
                        proxy_service_->buildAndAddSemaphore(*comm_, conn)),
                    proxy_service_->addMemory(
                        rank_to_remote_regmem_future[kv.first].get()),
                    proxy_service_->addMemory(regmem)));
        }
    }
    comm_->setup();

    std::map<int,
             std::vector<std::shared_ptr<mscclpp::SmDevice2DeviceSemaphore>>>
        sm_semaphores;
    for (auto &kv : rank_to_connections) {
        for (auto &conn : kv.second) {
            if (conn->transport() != mscclpp::Transport::CudaIpc) continue;
            sm_semaphores[kv.first].push_back(
                std::make_shared<mscclpp::SmDevice2DeviceSemaphore>(*comm_,
                                                                    conn));
        }
    }
    comm_->setup();

    for (auto &kv : sm_semaphores) {
        for (auto &sem : kv.second) {
            rank_to_sm_channels_[kv.first].push_back(
                std::make_shared<mscclpp::SmChannel>(
                    sem, rank_to_remote_regmem_future[kv.first].get(),
                    regmem.data(), nullptr));
        }
    }
}

void Executor::Impl::add_plan(const std::string &plan) {
    external_buffers_.clear();
    external_args_.clear();
    buffer_id_to_name_.clear();
    total_bytes_ = 0;
    init(Json::parse(plan));
}

void Executor::Impl::compile() { kernel_->compile(); }

void Executor::Impl::launch(int64_t max_spin_count) {
    if (!kernel_->is_compiled()) {
        ERR(InvalidUsageError, "Need to compile first before initialization.");
    }
    if (is_launched_) {
        // Wait until previous works finish.
        this->wait(max_spin_count);
        return;
    }
    auto get_global_rt = [&](const std::string &symbol) {
        return reinterpret_cast<void *>(kernel_->get_global(symbol));
    };
    if (world_size_ > 1) {
        void *proxy_chan_addr = get_global_rt("ARK_PROXY_CHANS");
        void *proxy_secondary_chan_addr =
            get_global_rt("ARK_PROXY_SECONDARY_CHANS");
        void *sm_chan_addr = get_global_rt("ARK_SM_CHANS");
        std::vector<mscclpp::SimpleProxyChannel::DeviceHandle> proxy_handles(
            world_size_);
        std::vector<mscclpp::SimpleProxyChannel::DeviceHandle>
            proxy_secondary_handles(world_size_);
        std::vector<mscclpp::SmChannel::DeviceHandle> sm_handles(world_size_);
        for (int i = 0; i < world_size_; i++) {
            auto it = rank_to_proxy_channels_.find(i);
            if (it != rank_to_proxy_channels_.end() && it->second.size() > 0) {
                proxy_handles[i] = it->second[0]->deviceHandle();
                if (it->second.size() > 1) {
                    proxy_secondary_handles[i] = it->second[1]->deviceHandle();
                }
            }
            auto it2 = rank_to_sm_channels_.find(i);
            if (it2 != rank_to_sm_channels_.end() && it2->second.size() > 0) {
                sm_handles[i] = it2->second[0]->deviceHandle();
            }
        }
        GLOG(gpuSetDevice(device_id_));
        GLOG(gpuMemcpyAsync(
            proxy_chan_addr, proxy_handles.data(),
            proxy_handles.size() *
                sizeof(mscclpp::SimpleProxyChannel::DeviceHandle),
            gpuMemcpyHostToDevice, stream_raw_));
        GLOG(gpuMemcpyAsync(
            proxy_secondary_chan_addr, proxy_secondary_handles.data(),
            proxy_secondary_handles.size() *
                sizeof(mscclpp::SimpleProxyChannel::DeviceHandle),
            gpuMemcpyHostToDevice, stream_raw_));
        GLOG(gpuMemcpyAsync(
            sm_chan_addr, sm_handles.data(),
            sm_handles.size() * sizeof(mscclpp::SmChannel::DeviceHandle),
            gpuMemcpyHostToDevice, stream_raw_));
        GLOG(gpuStreamSynchronize(stream_raw_));
    }

    elapsed_msec_ = -1;
    if (!kernel_->is_compiled()) {
        ERR(InvalidUsageError, "Need to compile first before initialization.");
    } else if (is_launched_) {
        LOG(WARN, "Ignore launching twice.");
        return;
    }
    timer_begin_->record(stream_raw_);

    if (world_size_ > 1) {
        proxy_service_->startProxy();
    }

    if (loop_mode_) {
        // Initialize loop flags.
        atomicStoreRelaxed(flag_->ref<int>(), 0);
        void *flag_ptr = flag_->ref();
        void *buf_ptr = buffers_.back()->ref();
        std::vector<void *> args = {&buf_ptr, &flag_ptr};

        // Collect additional arguments for external buffers
        args.insert(args.end(), external_buffers_.begin(),
                    external_buffers_.end());
        kernel_->launch(stream_raw_, args);
    }
    is_recording_ = true;
    is_launched_ = true;
}

void Executor::Impl::run(int iter) {
    if (iter <= 0) return;
    if (loop_mode_) {
        while (atomicLoadRelaxed(flag_->ref<int>()) > 0) {
        }
        atomicStoreRelaxed(flag_->ref<int>(), iter);
    } else {
        void *buf_ptr = buffers_.back()->ref();
        int i = 0;
        std::vector<void *> args = {&buf_ptr, reinterpret_cast<void *>(&i)};
        args.insert(args.end(), external_buffers_.begin(),
                    external_buffers_.end());
        for (; i < iter; i++) {
            kernel_->launch(stream_raw_, args);
        }
    }
}

void Executor::Impl::wait(int64_t max_spin_count) {
    int64_t cnt = max_spin_count;
    if (loop_mode_) {
        while (atomicLoadRelaxed(flag_->ref<int>()) > 0) {
            if (cnt-- > 0) {
                continue;
            }
            // Check if the kernel encountered an error.
            gpuError res = gpuStreamQuery(stream_raw_);
            if (res == gpuSuccess) {
                if (atomicLoadRelaxed(flag_->ref<int>()) > 0) {
                    LOG(WARN,
                        "Stream is finished but the loop flag is still set.");
                    break;
                } else {
                    LOG(WARN,
                        "wait() is delayed by a stream query. Regarding "
                        "timing measurements may be inaccurate.");
                    break;
                }
            } else if (res == gpuErrorNotReady) {
                cnt = max_spin_count;
            } else {
                GLOG(res);
            }
        }
    } else {
        if (max_spin_count >= 0) {
            LOG(WARN, "max_spin_count is ignored in non-loop mode.");
        }
        GLOG(gpuStreamSynchronize(stream_raw_));
    }
}

float Executor::Impl::stop(int64_t max_spin_count) {
    this->wait(max_spin_count);
    if (is_recording_) {
        timer_end_->record(stream_raw_);
    }
    if (loop_mode_) {
        atomicStoreRelaxed(flag_->ref<int>(), -1);
    }
    GLOG(gpuStreamSynchronize(stream_raw_));
    if (is_recording_) {
        elapsed_msec_ = timer_end_->elapsed_msec(*timer_begin_);
        is_recording_ = false;
    }
    is_launched_ = false;
    if (world_size_ > 1) {
        proxy_service_->stopProxy();
    }
    return elapsed_msec_;
}

void Executor::Impl::barrier() {
    if (world_size_ > 1) {
        comm_->bootstrap()->barrier();
    }
}

void *Executor::Impl::tensor_address(const Tensor tensor) const {
    size_t buffer_id = tensor.ref()->buffer()->id();
<<<<<<< HEAD
    if (buffer_id_to_addr_.find(buffer_id) == buffer_id_to_addr_.end()) {
        ERR(NotFoundError, "Invalid buffer ID: ", buffer_id);
=======
    if (buffer_id_to_offset_.find(buffer_id) == buffer_id_to_offset_.end()) {
        ERR(InternalError, "Invalid buffer ID: ", buffer_id);
>>>>>>> afb518a7
    }
    return buffer_id_to_addr_.at(buffer_id);
}

void Executor::Impl::tensor_read(const Tensor tensor, void *data, size_t bytes,
                                 Stream stream, bool is_d2d) const {
    GLOG(gpuSetDevice(device_id_));
    std::shared_ptr<GpuStream> copy_stream;
    gpuStream copy_stream_raw;
    if (stream) {
        copy_stream_raw = reinterpret_cast<gpuStream>(stream);
        if ((stream == stream_raw_) && is_launched_) {
            LOG(WARN,
                "Reading from a tensor in the same stream of the kernel "
                "may cause a deadlock.");
        }
    } else {
        copy_stream = GpuManager::get_instance(device_id_)->create_stream();
        copy_stream_raw = copy_stream->get();
    }
    size_t tensor_data_bytes =
        tensor.shape().nelems() * tensor.data_type().bytes();
    if (bytes != tensor_data_bytes) {
        ERR(InvalidUsageError, "Destination bytes (", bytes,
            ") mismatches the tensor data bytes (", tensor_data_bytes, ").");
    }
    auto kind = (is_d2d) ? gpuMemcpyDeviceToDevice : gpuMemcpyDeviceToHost;
    void *src = tensor_address(tensor);
    if (tensor.strides() == tensor.shape()) {
        GLOG(gpuMemcpyAsync(data, src, bytes, kind, copy_stream_raw));
    } else {
        size_t tensor_bytes =
            tensor.strides().nelems() * tensor.data_type().bytes();
        std::vector<int8_t> tensor_host(tensor_bytes);
        GLOG(gpuMemcpyAsync(tensor_host.data(), src, tensor_bytes,
                            gpuMemcpyDeviceToHost, copy_stream_raw));
        GLOG(gpuStreamSynchronize(copy_stream_raw));
        if (!is_d2d) {
            tensor_to_data(tensor_host.data(), static_cast<int8_t *>(data),
                           tensor.shape(), tensor.strides(), tensor.offsets(),
                           tensor.data_type().bytes());
            return;
        }
        // TODO: convert data layout on the device directly
        std::vector<int8_t> data_host(bytes);
        tensor_to_data(tensor_host.data(), data_host.data(), tensor.shape(),
                       tensor.strides(), tensor.offsets(),
                       tensor.data_type().bytes());
        GLOG(gpuMemcpyAsync(data, data_host.data(), bytes,
                            gpuMemcpyHostToDevice, copy_stream_raw));
    }
    GLOG(gpuStreamSynchronize(copy_stream_raw));
}

void Executor::Impl::tensor_write(const Tensor tensor, const void *data,
                                  size_t bytes, Stream stream,
                                  bool is_d2d) const {
    GLOG(gpuSetDevice(device_id_));
    std::shared_ptr<GpuStream> copy_stream;
    gpuStream copy_stream_raw;
    if (stream) {
        copy_stream_raw = reinterpret_cast<gpuStream>(stream);
        if ((stream == stream_raw_) && is_launched_) {
            LOG(WARN,
                "Writing to a tensor in the same stream of the kernel "
                "may cause a deadlock.");
        }
    } else {
        copy_stream = GpuManager::get_instance(device_id_)->create_stream();
        copy_stream_raw = copy_stream->get();
    }
    size_t tensor_data_bytes =
        tensor.shape().nelems() * tensor.data_type().bytes();
    if (bytes != tensor_data_bytes) {
        ERR(InvalidUsageError, "Source bytes (", bytes,
            ") mismatches the tensor data bytes (", tensor_data_bytes, ").");
    }
    size_t tensor_bytes =
        tensor.strides().nelems() * tensor.data_type().bytes();
    auto kind = (is_d2d) ? gpuMemcpyDeviceToDevice : gpuMemcpyHostToDevice;
    void *dst = tensor_address(tensor);
    if (tensor.strides() == tensor.shape()) {
        GLOG(gpuMemcpyAsync(dst, data, tensor_bytes, kind, copy_stream_raw));
    } else {
        std::vector<int8_t> tensor_host(tensor_bytes);
        if (!is_d2d) {
            GLOG(gpuMemcpyAsync(tensor_host.data(), dst, tensor_bytes,
                                gpuMemcpyDeviceToHost, copy_stream_raw));
            GLOG(gpuStreamSynchronize(copy_stream_raw));
            data_to_tensor(tensor_host.data(),
                           static_cast<const int8_t *>(data), tensor.shape(),
                           tensor.strides(), tensor.offsets(),
                           tensor.data_type().bytes());
        } else {
            // TODO: convert data layout on the device directly
            std::vector<int8_t> tmp(bytes);
            GLOG(gpuMemcpyAsync(tmp.data(), data, bytes, gpuMemcpyDeviceToHost,
                                copy_stream_raw));
            GLOG(gpuStreamSynchronize(copy_stream_raw));
            data_to_tensor(tensor_host.data(), tmp.data(), tensor.shape(),
                           tensor.strides(), tensor.offsets(),
                           tensor.data_type().bytes());
        }
        GLOG(gpuMemcpyAsync(dst, tensor_host.data(), tensor_bytes,
                            gpuMemcpyHostToDevice, copy_stream_raw));
    }
    GLOG(gpuStreamSynchronize(copy_stream_raw));
}

Executor::Executor(int device_id, Stream stream, const std::string &name,
                   const std::string &plan, bool loop_mode)
    : impl_(std::make_unique<Executor::Impl>(device_id, stream, name,
                                             loop_mode)) {
    auto &plan_path = get_env().enforce_plan_path;
    if (!plan_path.empty()) {
        LOG(INFO, "Enforce executor plan path: ", plan_path);
        impl_->init(Json::parse(read_file(plan_path)));
    } else if (!plan.empty()) {
        impl_->init(Json::parse(plan));
    }
}

Executor::~Executor() = default;

int Executor::device_id() const { return impl_->device_id(); }

Stream Executor::stream() const { return impl_->stream(); }

std::string Executor::plan() const { return impl_->plan(); }

void Executor::add_plan(const std::string &plan) { impl_->add_plan(plan); }

void Executor::compile() { impl_->compile(); }

void Executor::launch(int64_t max_spin_count) { impl_->launch(max_spin_count); }

void Executor::run(int iter) { impl_->run(iter); }

void Executor::wait(int64_t max_spin_count) { impl_->wait(max_spin_count); }

float Executor::stop(int64_t max_spin_count) {
    return impl_->stop(max_spin_count);
}

void Executor::barrier() { impl_->barrier(); }

void Executor::destroy() { impl_.reset(nullptr); }

bool Executor::destroyed() const { return impl_.get() == nullptr; }

void *Executor::tensor_address(const Tensor tensor) const {
    return impl_->tensor_address(tensor);
}

void Executor::tensor_read(const Tensor tensor, void *data, size_t bytes,
                           Stream stream, bool is_d2d) const {
    impl_->tensor_read(tensor, data, bytes, stream, is_d2d);
}

void Executor::tensor_write(const Tensor tensor, const void *data, size_t bytes,
                            Stream stream, bool is_d2d) const {
    impl_->tensor_write(tensor, data, bytes, stream, is_d2d);
}

DefaultExecutor::DefaultExecutor(
    const Model &model, int device_id, Stream stream,
    const std::vector<Planner::ConfigRule> &config_rules,
    const std::string &name, bool loop_mode)
    : Executor((device_id < 0) ? (model.rank() % get_env().num_ranks_per_host)
                               : device_id,
               stream, name, "", loop_mode) {
    Planner planner(model, impl_->device_id());
    for (const auto &rule : config_rules) {
        planner.install_config_rule(rule);
    }
    impl_->init(Json::parse(planner.plan()));
}

}  // namespace ark<|MERGE_RESOLUTION|>--- conflicted
+++ resolved
@@ -831,13 +831,8 @@
 
 void *Executor::Impl::tensor_address(const Tensor tensor) const {
     size_t buffer_id = tensor.ref()->buffer()->id();
-<<<<<<< HEAD
-    if (buffer_id_to_addr_.find(buffer_id) == buffer_id_to_addr_.end()) {
-        ERR(NotFoundError, "Invalid buffer ID: ", buffer_id);
-=======
     if (buffer_id_to_offset_.find(buffer_id) == buffer_id_to_offset_.end()) {
         ERR(InternalError, "Invalid buffer ID: ", buffer_id);
->>>>>>> afb518a7
     }
     return buffer_id_to_addr_.at(buffer_id);
 }
